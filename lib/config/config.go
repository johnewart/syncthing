// Copyright (C) 2014 The Syncthing Authors.
//
// This Source Code Form is subject to the terms of the Mozilla Public
// License, v. 2.0. If a copy of the MPL was not distributed with this file,
// You can obtain one at https://mozilla.org/MPL/2.0/.

// Package config implements reading and writing of the syncthing configuration file.
package config

import (
	"encoding/json"
	"encoding/xml"
	"fmt"
	"io"
	"io/ioutil"
	"net"
	"net/url"
	"os"
	"path"
	"path/filepath"
	"runtime"
	"sort"
	"strconv"
	"strings"

	"github.com/syncthing/syncthing/lib/fs"
	"github.com/syncthing/syncthing/lib/protocol"
	"github.com/syncthing/syncthing/lib/rand"
	"github.com/syncthing/syncthing/lib/upgrade"
	"github.com/syncthing/syncthing/lib/util"
)

const (
	OldestHandledVersion = 10
	CurrentVersion       = 22
	MaxRescanIntervalS   = 365 * 24 * 60 * 60
)

var (
	// DefaultTCPPort defines default TCP port used if the URI does not specify one, for example tcp://0.0.0.0
	DefaultTCPPort = 22000
	// DefaultKCPPort defines default KCP (UDP) port used if the URI does not specify one, for example kcp://0.0.0.0
	DefaultKCPPort = 22020
	// DefaultListenAddresses should be substituted when the configuration
	// contains <listenAddress>default</listenAddress>. This is done by the
	// "consumer" of the configuration as we don't want these saved to the
	// config.
	DefaultListenAddresses = []string{
		util.Address("tcp", net.JoinHostPort("0.0.0.0", strconv.Itoa(DefaultTCPPort))),
		"dynamic+https://relays.syncthing.net/endpoint",
	}
	// DefaultKCPListenAddress gets added to the default listen address set
	// when the appropriate feature flag is set. Feature flag stuff to be
	// removed later.
	DefaultKCPListenAddress = util.Address("kcp", net.JoinHostPort("0.0.0.0", strconv.Itoa(DefaultKCPPort)))
	// DefaultDiscoveryServersV4 should be substituted when the configuration
	// contains <globalAnnounceServer>default-v4</globalAnnounceServer>.
	DefaultDiscoveryServersV4 = []string{
		"https://discovery-v4-2.syncthing.net/v2/?id=DVU36WY-H3LVZHW-E6LLFRE-YAFN5EL-HILWRYP-OC2M47J-Z4PE62Y-ADIBDQC", // 45.55.230.38, USA
		"https://discovery-v4-3.syncthing.net/v2/?id=VK6HNJ3-VVMM66S-HRVWSCR-IXEHL2H-U4AQ4MW-UCPQBWX-J2L2UBK-NVZRDQZ", // 128.199.95.124, Singapore
		"https://discovery-v4-4.syncthing.net/v2/?id=LYXKCHX-VI3NYZR-ALCJBHF-WMZYSPK-QG6QJA3-MPFYMSO-U56GTUK-NA2MIAW", // 95.85.19.244, NL
	}
	// DefaultDiscoveryServersV6 should be substituted when the configuration
	// contains <globalAnnounceServer>default-v6</globalAnnounceServer>.
	DefaultDiscoveryServersV6 = []string{
		"https://discovery-v6-2.syncthing.net/v2/?id=DVU36WY-H3LVZHW-E6LLFRE-YAFN5EL-HILWRYP-OC2M47J-Z4PE62Y-ADIBDQC", // 2604:a880:800:10::182:a001, USA
		"https://discovery-v6-3.syncthing.net/v2/?id=VK6HNJ3-VVMM66S-HRVWSCR-IXEHL2H-U4AQ4MW-UCPQBWX-J2L2UBK-NVZRDQZ", // 2400:6180:0:d0::d9:d001, Singapore
		"https://discovery-v6-4.syncthing.net/v2/?id=LYXKCHX-VI3NYZR-ALCJBHF-WMZYSPK-QG6QJA3-MPFYMSO-U56GTUK-NA2MIAW", // 2a03:b0c0:0:1010::4ed:3001, NL
	}
	// DefaultDiscoveryServers should be substituted when the configuration
	// contains <globalAnnounceServer>default</globalAnnounceServer>.
	DefaultDiscoveryServers = append(DefaultDiscoveryServersV4, DefaultDiscoveryServersV6...)
	// DefaultStunServers should be substituted when the configuration
	// contains <stunServer>default</stunServer>.
	DefaultStunServers = []string{
		"stun.callwithus.com:3478",
		"stun.counterpath.com:3478",
		"stun.counterpath.net:3478",
		"stun.ekiga.net:3478",
		"stun.ideasip.com:3478",
		"stun.internetcalls.com:3478",
		"stun.schlund.de:3478",
		"stun.sipgate.net:10000",
		"stun.sipgate.net:3478",
		"stun.voip.aebc.com:3478",
		"stun.voiparound.com:3478",
		"stun.voipbuster.com:3478",
		"stun.voipstunt.com:3478",
		"stun.voxgratia.org:3478",
		"stun.xten.com:3478",
	}
	// DefaultTheme is the default and fallback theme for the web UI.
	DefaultTheme = "default"
)

func New(myID protocol.DeviceID) Configuration {
	var cfg Configuration
	cfg.Version = CurrentVersion
	cfg.OriginalVersion = CurrentVersion

	util.SetDefaults(&cfg)
	util.SetDefaults(&cfg.Options)
	util.SetDefaults(&cfg.GUI)

	// Can't happen.
	if err := cfg.prepare(myID); err != nil {
		panic("bug: error in preparing new folder: " + err.Error())
	}

	return cfg
}

func ReadXML(r io.Reader, myID protocol.DeviceID) (Configuration, error) {
	var cfg Configuration

	util.SetDefaults(&cfg)
	util.SetDefaults(&cfg.Options)
	util.SetDefaults(&cfg.GUI)

	if err := xml.NewDecoder(r).Decode(&cfg); err != nil {
		return Configuration{}, err
	}
	cfg.OriginalVersion = cfg.Version

	if err := cfg.prepare(myID); err != nil {
		return Configuration{}, err
	}
	return cfg, nil
}

func ReadJSON(r io.Reader, myID protocol.DeviceID) (Configuration, error) {
	var cfg Configuration

	util.SetDefaults(&cfg)
	util.SetDefaults(&cfg.Options)
	util.SetDefaults(&cfg.GUI)

	bs, err := ioutil.ReadAll(r)
	if err != nil {
		return Configuration{}, err
	}

	if err := json.Unmarshal(bs, &cfg); err != nil {
		return Configuration{}, err
	}
	cfg.OriginalVersion = cfg.Version

	if err := cfg.prepare(myID); err != nil {
		return Configuration{}, err
	}
	return cfg, nil
}

type Configuration struct {
	Version        int                   `xml:"version,attr" json:"version"`
	Folders        []FolderConfiguration `xml:"folder" json:"folders"`
	Devices        []DeviceConfiguration `xml:"device" json:"devices"`
	GUI            GUIConfiguration      `xml:"gui" json:"gui"`
	Options        OptionsConfiguration  `xml:"options" json:"options"`
	IgnoredDevices []protocol.DeviceID   `xml:"ignoredDevice" json:"ignoredDevices"`
	IgnoredFolders []string              `xml:"ignoredFolder" json:"ignoredFolders"`
	XMLName        xml.Name              `xml:"configuration" json:"-"`

	MyID            protocol.DeviceID `xml:"-" json:"-"` // Provided by the instantiator.
	OriginalVersion int               `xml:"-" json:"-"` // The version we read from disk, before any conversion
}

func (cfg Configuration) Copy() Configuration {
	newCfg := cfg

	// Deep copy FolderConfigurations
	newCfg.Folders = make([]FolderConfiguration, len(cfg.Folders))
	for i := range newCfg.Folders {
		newCfg.Folders[i] = cfg.Folders[i].Copy()
	}

	// Deep copy DeviceConfigurations
	newCfg.Devices = make([]DeviceConfiguration, len(cfg.Devices))
	for i := range newCfg.Devices {
		newCfg.Devices[i] = cfg.Devices[i].Copy()
	}

	newCfg.Options = cfg.Options.Copy()

	// DeviceIDs are values
	newCfg.IgnoredDevices = make([]protocol.DeviceID, len(cfg.IgnoredDevices))
	copy(newCfg.IgnoredDevices, cfg.IgnoredDevices)

	// FolderConfiguraion.ID is type string
	newCfg.IgnoredFolders = make([]string, len(cfg.IgnoredFolders))
	copy(newCfg.IgnoredFolders, cfg.IgnoredFolders)

	return newCfg
}

func (cfg *Configuration) WriteXML(w io.Writer) error {
	e := xml.NewEncoder(w)
	e.Indent("", "    ")
	err := e.Encode(cfg)
	if err != nil {
		return err
	}
	_, err = w.Write([]byte("\n"))
	return err
}

func (cfg *Configuration) prepare(myID protocol.DeviceID) error {
	var myName string

	cfg.MyID = myID

	// Ensure this device is present in the config
	for _, device := range cfg.Devices {
		if device.DeviceID == myID {
			goto found
		}
	}

	myName, _ = os.Hostname()
	cfg.Devices = append(cfg.Devices, DeviceConfiguration{
		DeviceID: myID,
		Name:     myName,
	})

found:

	if err := cfg.clean(); err != nil {
		return err
	}

	// Ensure that we are part of the devices
	for i := range cfg.Folders {
		cfg.Folders[i].Devices = ensureDevicePresent(cfg.Folders[i].Devices, myID)
	}

	return nil
}

func (cfg *Configuration) clean() error {
	util.FillNilSlices(&cfg.Options)

	// Initialize any empty slices
	if cfg.Folders == nil {
		cfg.Folders = []FolderConfiguration{}
	}
	if cfg.IgnoredDevices == nil {
		cfg.IgnoredDevices = []protocol.DeviceID{}
	}
	if cfg.IgnoredFolders == nil {
		cfg.IgnoredFolders = []string{}
	}
	if cfg.Options.AlwaysLocalNets == nil {
		cfg.Options.AlwaysLocalNets = []string{}
	}
	if cfg.Options.UnackedNotificationIDs == nil {
		cfg.Options.UnackedNotificationIDs = []string{}
	}

	// Prepare folders and check for duplicates. Duplicates are bad and
	// dangerous, can't currently be resolved in the GUI, and shouldn't
	// happen when configured by the GUI. We return with an error in that
	// situation.
	seenFolders := make(map[string]struct{})
	for i := range cfg.Folders {
		folder := &cfg.Folders[i]
		folder.prepare()

		if _, ok := seenFolders[folder.ID]; ok {
			return fmt.Errorf("duplicate folder ID %q in configuration", folder.ID)
		}
		seenFolders[folder.ID] = struct{}{}
	}

	// Remove ignored folders that are anyway part of the configuration.
	for i := 0; i < len(cfg.IgnoredFolders); i++ {
		if _, ok := seenFolders[cfg.IgnoredFolders[i]]; ok {
			cfg.IgnoredFolders = append(cfg.IgnoredFolders[:i], cfg.IgnoredFolders[i+1:]...)
			i-- // IgnoredFolders[i] now points to something else, so needs to be rechecked
		}
	}

	cfg.Options.ListenAddresses = util.UniqueStrings(cfg.Options.ListenAddresses)
	cfg.Options.GlobalAnnServers = util.UniqueStrings(cfg.Options.GlobalAnnServers)

	if cfg.Version > 0 && cfg.Version < OldestHandledVersion {
		l.Warnf("Configuration version %d is deprecated. Attempting best effort conversion, but please verify manually.", cfg.Version)
	}

	// Upgrade configuration versions as appropriate
	if cfg.Version <= 10 {
		convertV10V11(cfg)
	}
	if cfg.Version == 11 {
		convertV11V12(cfg)
	}
	if cfg.Version == 12 {
		convertV12V13(cfg)
	}
	if cfg.Version == 13 {
		convertV13V14(cfg)
	}
	if cfg.Version == 14 {
		convertV14V15(cfg)
	}
	if cfg.Version == 15 {
		convertV15V16(cfg)
	}
	if cfg.Version == 16 {
		convertV16V17(cfg)
	}
	if cfg.Version == 17 {
		convertV17V18(cfg)
	}
	if cfg.Version == 18 {
		convertV18V19(cfg)
	}
	if cfg.Version == 19 {
		convertV19V20(cfg)
	}
	if cfg.Version == 20 {
		convertV20V21(cfg)
	}
	if cfg.Version == 21 {
		convertV21V22(cfg)
	}

	// Build a list of available devices
	existingDevices := make(map[protocol.DeviceID]bool)
	for _, device := range cfg.Devices {
		existingDevices[device.DeviceID] = true
	}

	// Ensure that the device list is free from duplicates
	cfg.Devices = ensureNoDuplicateDevices(cfg.Devices)

	sort.Sort(DeviceConfigurationList(cfg.Devices))
	// Ensure that any loose devices are not present in the wrong places
	// Ensure that there are no duplicate devices
	// Ensure that the versioning configuration parameter map is not nil
	for i := range cfg.Folders {
		cfg.Folders[i].Devices = ensureExistingDevices(cfg.Folders[i].Devices, existingDevices)
		cfg.Folders[i].Devices = ensureNoDuplicateFolderDevices(cfg.Folders[i].Devices)
		if cfg.Folders[i].Versioning.Params == nil {
			cfg.Folders[i].Versioning.Params = map[string]string{}
		}
		sort.Sort(FolderDeviceConfigurationList(cfg.Folders[i].Devices))
	}

	for i := range cfg.Devices {
		cfg.Devices[i].prepare()
	}

	// Very short reconnection intervals are annoying
	if cfg.Options.ReconnectIntervalS < 5 {
		cfg.Options.ReconnectIntervalS = 5
	}

	if cfg.GUI.APIKey == "" {
		cfg.GUI.APIKey = rand.String(32)
	}

	// The list of ignored devices should not contain any devices that have
	// been manually added to the config.
	newIgnoredDevices := []protocol.DeviceID{}
	for _, dev := range cfg.IgnoredDevices {
		if !existingDevices[dev] {
			newIgnoredDevices = append(newIgnoredDevices, dev)
		}
	}
	cfg.IgnoredDevices = newIgnoredDevices

	return nil
}

func convertV21V22(cfg *Configuration) {
	for i := range cfg.Folders {
<<<<<<< HEAD
		cfg.Folders[i].FSWatcherDelayS = 10
=======
		cfg.Folders[i].FilesystemType = fs.FilesystemTypeBasic
		// Migrate to templated external versioner commands
		if cfg.Folders[i].Versioning.Type == "external" {
			cfg.Folders[i].Versioning.Params["command"] += " %FOLDER_PATH% %FILE_PATH%"
		}
>>>>>>> 3d8b4a42
	}

	cfg.Version = 22
}

func convertV20V21(cfg *Configuration) {
	for _, folder := range cfg.Folders {
		if folder.FilesystemType != fs.FilesystemTypeBasic {
			continue
		}
		switch folder.Versioning.Type {
		case "simple", "trashcan":
			// Clean out symlinks in the known place
			cleanSymlinks(folder.Filesystem(), ".stversions")
		case "staggered":
			versionDir := folder.Versioning.Params["versionsPath"]
			if versionDir == "" {
				// default place
				cleanSymlinks(folder.Filesystem(), ".stversions")
			} else if filepath.IsAbs(versionDir) {
				// absolute
				cleanSymlinks(fs.NewFilesystem(fs.FilesystemTypeBasic, versionDir), ".")
			} else {
				// relative to folder
				cleanSymlinks(folder.Filesystem(), versionDir)
			}
		}
	}

	cfg.Version = 21
}

func convertV19V20(cfg *Configuration) {
	cfg.Options.MinHomeDiskFree = Size{Value: cfg.Options.DeprecatedMinHomeDiskFreePct, Unit: "%"}
	cfg.Options.DeprecatedMinHomeDiskFreePct = 0

	for i := range cfg.Folders {
		cfg.Folders[i].MinDiskFree = Size{Value: cfg.Folders[i].DeprecatedMinDiskFreePct, Unit: "%"}
		cfg.Folders[i].DeprecatedMinDiskFreePct = 0
	}

	cfg.Version = 20
}

func convertV18V19(cfg *Configuration) {
	// Triggers a database tweak
	cfg.Version = 19
}

func convertV17V18(cfg *Configuration) {
	// Do channel selection for existing users. Those who have auto upgrades
	// and usage reporting on default to the candidate channel. Others get
	// stable.
	if cfg.Options.URAccepted > 0 && cfg.Options.AutoUpgradeIntervalH > 0 {
		cfg.Options.UpgradeToPreReleases = true
	}

	// Show a notification to explain what's going on, except if upgrades
	// are disabled by compilation or environment variable in which case
	// it's not relevant.
	if !upgrade.DisabledByCompilation && os.Getenv("STNOUPGRADE") == "" {
		cfg.Options.UnackedNotificationIDs = append(cfg.Options.UnackedNotificationIDs, "channelNotification")
	}

	cfg.Version = 18
}

func convertV16V17(cfg *Configuration) {
	// Fsync = true removed

	cfg.Version = 17
}

func convertV15V16(cfg *Configuration) {
	// Triggers a database tweak
	cfg.Version = 16
}

func convertV14V15(cfg *Configuration) {
	// Undo v0.13.0 broken migration

	for i, addr := range cfg.Options.GlobalAnnServers {
		switch addr {
		case "default-v4v2/":
			cfg.Options.GlobalAnnServers[i] = "default-v4"
		case "default-v6v2/":
			cfg.Options.GlobalAnnServers[i] = "default-v6"
		}
	}

	cfg.Version = 15
}

func convertV13V14(cfg *Configuration) {
	// Not using the ignore cache is the new default. Disable it on existing
	// configurations.
	cfg.Options.CacheIgnoredFiles = false

	// Migrate UPnP -> NAT options
	cfg.Options.NATEnabled = cfg.Options.DeprecatedUPnPEnabled
	cfg.Options.DeprecatedUPnPEnabled = false
	cfg.Options.NATLeaseM = cfg.Options.DeprecatedUPnPLeaseM
	cfg.Options.DeprecatedUPnPLeaseM = 0
	cfg.Options.NATRenewalM = cfg.Options.DeprecatedUPnPRenewalM
	cfg.Options.DeprecatedUPnPRenewalM = 0
	cfg.Options.NATTimeoutS = cfg.Options.DeprecatedUPnPTimeoutS
	cfg.Options.DeprecatedUPnPTimeoutS = 0

	// Replace the default listen address "tcp://0.0.0.0:22000" with the
	// string "default", but only if we also have the default relay pool
	// among the relay servers as this is implied by the new "default"
	// entry.
	hasDefault := false
	for _, raddr := range cfg.Options.DeprecatedRelayServers {
		if raddr == "dynamic+https://relays.syncthing.net/endpoint" {
			for i, addr := range cfg.Options.ListenAddresses {
				if addr == "tcp://0.0.0.0:22000" {
					cfg.Options.ListenAddresses[i] = "default"
					hasDefault = true
					break
				}
			}
			break
		}
	}

	// Copy relay addresses into listen addresses.
	for _, addr := range cfg.Options.DeprecatedRelayServers {
		if hasDefault && addr == "dynamic+https://relays.syncthing.net/endpoint" {
			// Skip the default relay address if we already have the
			// "default" entry in the list.
			continue
		}
		if addr == "" {
			continue
		}
		cfg.Options.ListenAddresses = append(cfg.Options.ListenAddresses, addr)
	}

	cfg.Options.DeprecatedRelayServers = nil

	// For consistency
	sort.Strings(cfg.Options.ListenAddresses)

	var newAddrs []string
	for _, addr := range cfg.Options.GlobalAnnServers {
		uri, err := url.Parse(addr)
		if err != nil {
			// That's odd. Skip the broken address.
			continue
		}
		if uri.Scheme == "https" {
			uri.Path = path.Join(uri.Path, "v2") + "/"
			addr = uri.String()
		}

		newAddrs = append(newAddrs, addr)
	}
	cfg.Options.GlobalAnnServers = newAddrs

	for i, fcfg := range cfg.Folders {
		if fcfg.DeprecatedReadOnly {
			cfg.Folders[i].Type = FolderTypeSendOnly
		} else {
			cfg.Folders[i].Type = FolderTypeSendReceive
		}
		cfg.Folders[i].DeprecatedReadOnly = false
	}
	// v0.13-beta already had config version 13 but did not get the new URL
	if cfg.Options.ReleasesURL == "https://api.github.com/repos/syncthing/syncthing/releases?per_page=30" {
		cfg.Options.ReleasesURL = "https://upgrades.syncthing.net/meta.json"
	}

	cfg.Version = 14
}

func convertV12V13(cfg *Configuration) {
	if cfg.Options.ReleasesURL == "https://api.github.com/repos/syncthing/syncthing/releases?per_page=30" {
		cfg.Options.ReleasesURL = "https://upgrades.syncthing.net/meta.json"
	}

	cfg.Version = 13
}

func convertV11V12(cfg *Configuration) {
	// Change listen address schema
	for i, addr := range cfg.Options.ListenAddresses {
		if len(addr) > 0 && !strings.HasPrefix(addr, "tcp://") {
			cfg.Options.ListenAddresses[i] = util.Address("tcp", addr)
		}
	}

	for i, device := range cfg.Devices {
		for j, addr := range device.Addresses {
			if addr != "dynamic" && addr != "" {
				cfg.Devices[i].Addresses[j] = util.Address("tcp", addr)
			}
		}
	}

	// Use new discovery server
	var newDiscoServers []string
	var useDefault bool
	for _, addr := range cfg.Options.GlobalAnnServers {
		if addr == "udp4://announce.syncthing.net:22026" {
			useDefault = true
		} else if addr == "udp6://announce-v6.syncthing.net:22026" {
			useDefault = true
		} else {
			newDiscoServers = append(newDiscoServers, addr)
		}
	}
	if useDefault {
		newDiscoServers = append(newDiscoServers, "default")
	}
	cfg.Options.GlobalAnnServers = newDiscoServers

	// Use new multicast group
	if cfg.Options.LocalAnnMCAddr == "[ff32::5222]:21026" {
		cfg.Options.LocalAnnMCAddr = "[ff12::8384]:21027"
	}

	// Use new local discovery port
	if cfg.Options.LocalAnnPort == 21025 {
		cfg.Options.LocalAnnPort = 21027
	}

	// Set MaxConflicts to unlimited
	for i := range cfg.Folders {
		cfg.Folders[i].MaxConflicts = -1
	}

	cfg.Version = 12
}

func convertV10V11(cfg *Configuration) {
	// Set minimum disk free of existing folders to 1%
	for i := range cfg.Folders {
		cfg.Folders[i].DeprecatedMinDiskFreePct = 1
	}
	cfg.Version = 11
}

func ensureDevicePresent(devices []FolderDeviceConfiguration, myID protocol.DeviceID) []FolderDeviceConfiguration {
	for _, device := range devices {
		if device.DeviceID.Equals(myID) {
			return devices
		}
	}

	devices = append(devices, FolderDeviceConfiguration{
		DeviceID: myID,
	})

	return devices
}

func ensureExistingDevices(devices []FolderDeviceConfiguration, existingDevices map[protocol.DeviceID]bool) []FolderDeviceConfiguration {
	count := len(devices)
	i := 0
loop:
	for i < count {
		if _, ok := existingDevices[devices[i].DeviceID]; !ok {
			devices[i] = devices[count-1]
			count--
			continue loop
		}
		i++
	}
	return devices[0:count]
}

func ensureNoDuplicateFolderDevices(devices []FolderDeviceConfiguration) []FolderDeviceConfiguration {
	count := len(devices)
	i := 0
	seenDevices := make(map[protocol.DeviceID]bool)
loop:
	for i < count {
		id := devices[i].DeviceID
		if _, ok := seenDevices[id]; ok {
			devices[i] = devices[count-1]
			count--
			continue loop
		}
		seenDevices[id] = true
		i++
	}
	return devices[0:count]
}

func ensureNoDuplicateDevices(devices []DeviceConfiguration) []DeviceConfiguration {
	count := len(devices)
	i := 0
	seenDevices := make(map[protocol.DeviceID]bool)
loop:
	for i < count {
		id := devices[i].DeviceID
		if _, ok := seenDevices[id]; ok {
			devices[i] = devices[count-1]
			count--
			continue loop
		}
		seenDevices[id] = true
		i++
	}
	return devices[0:count]
}

func cleanSymlinks(filesystem fs.Filesystem, dir string) {
	if runtime.GOOS == "windows" {
		// We don't do symlinks on Windows. Additionally, there may
		// be things that look like symlinks that are not, which we
		// should leave alone. Deduplicated files, for example.
		return
	}
	filesystem.Walk(dir, func(path string, info fs.FileInfo, err error) error {
		if err != nil {
			return err
		}
		if info.IsSymlink() {
			l.Infoln("Removing incorrectly versioned symlink", path)
			filesystem.Remove(path)
			return fs.SkipDir
		}
		return nil
	})
}<|MERGE_RESOLUTION|>--- conflicted
+++ resolved
@@ -32,7 +32,7 @@
 
 const (
 	OldestHandledVersion = 10
-	CurrentVersion       = 22
+	CurrentVersion       = 23
 	MaxRescanIntervalS   = 365 * 24 * 60 * 60
 )
 
@@ -323,6 +323,9 @@
 	if cfg.Version == 21 {
 		convertV21V22(cfg)
 	}
+	if cfg.Version == 22 {
+		convertV22V23(cfg)
+	}
 
 	// Build a list of available devices
 	existingDevices := make(map[protocol.DeviceID]bool)
@@ -372,17 +375,21 @@
 	return nil
 }
 
+func convertV22V23(cfg *Configuration) {
+	for i := range cfg.Folders {
+		cfg.Folders[i].FSWatcherDelayS = 10
+	}
+
+	cfg.Version = 23
+}
+
 func convertV21V22(cfg *Configuration) {
 	for i := range cfg.Folders {
-<<<<<<< HEAD
-		cfg.Folders[i].FSWatcherDelayS = 10
-=======
 		cfg.Folders[i].FilesystemType = fs.FilesystemTypeBasic
 		// Migrate to templated external versioner commands
 		if cfg.Folders[i].Versioning.Type == "external" {
 			cfg.Folders[i].Versioning.Params["command"] += " %FOLDER_PATH% %FILE_PATH%"
 		}
->>>>>>> 3d8b4a42
 	}
 
 	cfg.Version = 22
