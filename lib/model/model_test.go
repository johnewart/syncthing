// Copyright (C) 2014 The Syncthing Authors.
//
// This Source Code Form is subject to the terms of the Mozilla Public
// License, v. 2.0. If a copy of the MPL was not distributed with this file,
// You can obtain one at https://mozilla.org/MPL/2.0/.

package model

import (
	"bytes"
	"context"
	"encoding/json"
	"fmt"
	"io/ioutil"
	"math/rand"
	"net"
	"os"
	"path/filepath"
	"runtime"
	"strconv"
	"sync"
	"testing"
	"time"

	"github.com/d4l3k/messagediff"
	"github.com/syncthing/syncthing/lib/config"
	"github.com/syncthing/syncthing/lib/db"
	"github.com/syncthing/syncthing/lib/fs"
	"github.com/syncthing/syncthing/lib/ignore"
	"github.com/syncthing/syncthing/lib/protocol"
	srand "github.com/syncthing/syncthing/lib/rand"
	"github.com/syncthing/syncthing/lib/scanner"
)

var device1, device2 protocol.DeviceID
var defaultConfig *config.Wrapper
var defaultFolderConfig config.FolderConfiguration
var defaultFs fs.Filesystem

func init() {
	device1, _ = protocol.DeviceIDFromString("AIR6LPZ-7K4PTTV-UXQSMUU-CPQ5YWH-OEDFIIQ-JUG777G-2YQXXR5-YD6AWQR")
	device2, _ = protocol.DeviceIDFromString("GYRZZQB-IRNPV4Z-T7TC52W-EQYJ3TT-FDQW6MW-DFLMU42-SSSU6EM-FBK2VAY")
	defaultFs = fs.NewFilesystem(fs.FilesystemTypeBasic, "testdata")

	defaultFolderConfig = config.NewFolderConfiguration("default", fs.FilesystemTypeBasic, "testdata")
	defaultFolderConfig.Devices = []config.FolderDeviceConfiguration{{DeviceID: device1}}
	_defaultConfig := config.Configuration{
		Folders: []config.FolderConfiguration{defaultFolderConfig},
		Devices: []config.DeviceConfiguration{config.NewDeviceConfiguration(device1, "device1")},
		Options: config.OptionsConfiguration{
			// Don't remove temporaries directly on startup
			KeepTemporariesH: 1,
		},
	}
	defaultConfig = config.Wrap("/tmp/test", _defaultConfig)
}

var testDataExpected = map[string]protocol.FileInfo{
	"foo": {
		Name:      "foo",
		Type:      protocol.FileInfoTypeFile,
		ModifiedS: 0,
		Blocks:    []protocol.BlockInfo{{Offset: 0x0, Size: 0x7, Hash: []uint8{0xae, 0xc0, 0x70, 0x64, 0x5f, 0xe5, 0x3e, 0xe3, 0xb3, 0x76, 0x30, 0x59, 0x37, 0x61, 0x34, 0xf0, 0x58, 0xcc, 0x33, 0x72, 0x47, 0xc9, 0x78, 0xad, 0xd1, 0x78, 0xb6, 0xcc, 0xdf, 0xb0, 0x1, 0x9f}}},
	},
	"empty": {
		Name:      "empty",
		Type:      protocol.FileInfoTypeFile,
		ModifiedS: 0,
		Blocks:    []protocol.BlockInfo{{Offset: 0x0, Size: 0x0, Hash: []uint8{0xe3, 0xb0, 0xc4, 0x42, 0x98, 0xfc, 0x1c, 0x14, 0x9a, 0xfb, 0xf4, 0xc8, 0x99, 0x6f, 0xb9, 0x24, 0x27, 0xae, 0x41, 0xe4, 0x64, 0x9b, 0x93, 0x4c, 0xa4, 0x95, 0x99, 0x1b, 0x78, 0x52, 0xb8, 0x55}}},
	},
	"bar": {
		Name:      "bar",
		Type:      protocol.FileInfoTypeFile,
		ModifiedS: 0,
		Blocks:    []protocol.BlockInfo{{Offset: 0x0, Size: 0xa, Hash: []uint8{0x2f, 0x72, 0xcc, 0x11, 0xa6, 0xfc, 0xd0, 0x27, 0x1e, 0xce, 0xf8, 0xc6, 0x10, 0x56, 0xee, 0x1e, 0xb1, 0x24, 0x3b, 0xe3, 0x80, 0x5b, 0xf9, 0xa9, 0xdf, 0x98, 0xf9, 0x2f, 0x76, 0x36, 0xb0, 0x5c}}},
	},
}

func init() {
	// Fix expected test data to match reality
	for n, f := range testDataExpected {
		fi, _ := os.Stat("testdata/" + n)
		f.Permissions = uint32(fi.Mode())
		f.ModifiedS = fi.ModTime().Unix()
		f.Size = fi.Size()
		testDataExpected[n] = f
	}
}

func TestRequest(t *testing.T) {
	db := db.OpenMemory()

	m := NewModel(defaultConfig, protocol.LocalDeviceID, "syncthing", "dev", db, nil)

	// device1 shares default, but device2 doesn't
	m.AddFolder(defaultFolderConfig)
	m.StartFolder("default")
	m.ServeBackground()
	defer m.Stop()
	m.ScanFolder("default")

	bs := make([]byte, protocol.BlockSize)

	// Existing, shared file
	bs = bs[:6]
	err := m.Request(device1, "default", "foo", 0, nil, false, bs)
	if err != nil {
		t.Error(err)
	}
	if !bytes.Equal(bs, []byte("foobar")) {
		t.Errorf("Incorrect data from request: %q", string(bs))
	}

	// Existing, nonshared file
	err = m.Request(device2, "default", "foo", 0, nil, false, bs)
	if err == nil {
		t.Error("Unexpected nil error on insecure file read")
	}

	// Nonexistent file
	err = m.Request(device1, "default", "nonexistent", 0, nil, false, bs)
	if err == nil {
		t.Error("Unexpected nil error on insecure file read")
	}

	// Shared folder, but disallowed file name
	err = m.Request(device1, "default", "../walk.go", 0, nil, false, bs)
	if err == nil {
		t.Error("Unexpected nil error on insecure file read")
	}

	// Negative offset
	err = m.Request(device1, "default", "foo", -4, nil, false, bs[:0])
	if err == nil {
		t.Error("Unexpected nil error on insecure file read")
	}

	// Larger block than available
	bs = bs[:42]
	err = m.Request(device1, "default", "foo", 0, nil, false, bs)
	if err == nil {
		t.Error("Unexpected nil error on insecure file read")
	}
}

func genFiles(n int) []protocol.FileInfo {
	files := make([]protocol.FileInfo, n)
	t := time.Now().Unix()
	for i := 0; i < n; i++ {
		files[i] = protocol.FileInfo{
			Name:      fmt.Sprintf("file%d", i),
			ModifiedS: t,
			Sequence:  int64(i + 1),
			Blocks:    []protocol.BlockInfo{{Offset: 0, Size: 100, Hash: []byte("some hash bytes")}},
		}
	}

	return files
}

func BenchmarkIndex_10000(b *testing.B) {
	benchmarkIndex(b, 10000)
}

func BenchmarkIndex_100(b *testing.B) {
	benchmarkIndex(b, 100)
}

func benchmarkIndex(b *testing.B, nfiles int) {
	db := db.OpenMemory()
	m := NewModel(defaultConfig, protocol.LocalDeviceID, "syncthing", "dev", db, nil)
	m.AddFolder(defaultFolderConfig)
	m.StartFolder("default")
	m.ServeBackground()
	defer m.Stop()

	files := genFiles(nfiles)
	m.Index(device1, "default", files)

	b.ResetTimer()
	for i := 0; i < b.N; i++ {
		m.Index(device1, "default", files)
	}
	b.ReportAllocs()
}

func BenchmarkIndexUpdate_10000_10000(b *testing.B) {
	benchmarkIndexUpdate(b, 10000, 10000)
}

func BenchmarkIndexUpdate_10000_100(b *testing.B) {
	benchmarkIndexUpdate(b, 10000, 100)
}

func BenchmarkIndexUpdate_10000_1(b *testing.B) {
	benchmarkIndexUpdate(b, 10000, 1)
}

func benchmarkIndexUpdate(b *testing.B, nfiles, nufiles int) {
	db := db.OpenMemory()
	m := NewModel(defaultConfig, protocol.LocalDeviceID, "syncthing", "dev", db, nil)
	m.AddFolder(defaultFolderConfig)
	m.StartFolder("default")
	m.ServeBackground()
	defer m.Stop()

	files := genFiles(nfiles)
	ufiles := genFiles(nufiles)

	m.Index(device1, "default", files)

	b.ResetTimer()
	for i := 0; i < b.N; i++ {
		m.IndexUpdate(device1, "default", ufiles)
	}
	b.ReportAllocs()
}

type downloadProgressMessage struct {
	folder  string
	updates []protocol.FileDownloadProgressUpdate
}

type fakeConnection struct {
	id                       protocol.DeviceID
	downloadProgressMessages []downloadProgressMessage
	closed                   bool
	files                    []protocol.FileInfo
	fileData                 map[string][]byte
	folder                   string
	model                    *Model
	indexFn                  func(string, []protocol.FileInfo)
	requestFn                func(folder, name string, offset int64, size int, hash []byte, fromTemporary bool) ([]byte, error)
	mut                      sync.Mutex
}

func (f *fakeConnection) Close() error {
	f.mut.Lock()
	defer f.mut.Unlock()
	f.closed = true
	return nil
}

func (f *fakeConnection) Start() {
}

func (f *fakeConnection) ID() protocol.DeviceID {
	return f.id
}

func (f *fakeConnection) Name() string {
	return ""
}

func (f *fakeConnection) Option(string) string {
	return ""
}

func (f *fakeConnection) Index(folder string, fs []protocol.FileInfo) error {
	f.mut.Lock()
	defer f.mut.Unlock()
	if f.indexFn != nil {
		f.indexFn(folder, fs)
	}
	return nil
}

func (f *fakeConnection) IndexUpdate(folder string, fs []protocol.FileInfo) error {
	f.mut.Lock()
	defer f.mut.Unlock()
	if f.indexFn != nil {
		f.indexFn(folder, fs)
	}
	return nil
}

func (f *fakeConnection) Request(folder, name string, offset int64, size int, hash []byte, fromTemporary bool) ([]byte, error) {
	f.mut.Lock()
	defer f.mut.Unlock()
	if f.requestFn != nil {
		return f.requestFn(folder, name, offset, size, hash, fromTemporary)
	}
	return f.fileData[name], nil
}

func (f *fakeConnection) ClusterConfig(protocol.ClusterConfig) {}

func (f *fakeConnection) Ping() bool {
	f.mut.Lock()
	defer f.mut.Unlock()
	return f.closed
}

func (f *fakeConnection) Closed() bool {
	f.mut.Lock()
	defer f.mut.Unlock()
	return f.closed
}

func (f *fakeConnection) Statistics() protocol.Statistics {
	return protocol.Statistics{}
}

func (f *fakeConnection) RemoteAddr() net.Addr {
	return &fakeAddr{}
}

func (f *fakeConnection) Type() string {
	return "fake"
}

func (f *fakeConnection) DownloadProgress(folder string, updates []protocol.FileDownloadProgressUpdate) {
	f.downloadProgressMessages = append(f.downloadProgressMessages, downloadProgressMessage{
		folder:  folder,
		updates: updates,
	})
}

func (f *fakeConnection) addFile(name string, flags uint32, ftype protocol.FileInfoType, data []byte) {
	f.mut.Lock()
	defer f.mut.Unlock()

	blocks, _ := scanner.Blocks(context.TODO(), bytes.NewReader(data), protocol.BlockSize, int64(len(data)), nil, true)
	var version protocol.Vector
	version = version.Update(f.id.Short())

	if ftype == protocol.FileInfoTypeFile || ftype == protocol.FileInfoTypeDirectory {
		f.files = append(f.files, protocol.FileInfo{
			Name:        name,
			Type:        ftype,
			Size:        int64(len(data)),
			ModifiedS:   time.Now().Unix(),
			Permissions: flags,
			Version:     version,
			Sequence:    time.Now().UnixNano(),
			Blocks:      blocks,
		})
	} else {
		// Symlink
		f.files = append(f.files, protocol.FileInfo{
			Name:          name,
			Type:          ftype,
			Version:       version,
			Sequence:      time.Now().UnixNano(),
			SymlinkTarget: string(data),
		})
	}

	if f.fileData == nil {
		f.fileData = make(map[string][]byte)
	}
	f.fileData[name] = data
}

func (f *fakeConnection) deleteFile(name string) {
	f.mut.Lock()
	defer f.mut.Unlock()

	for i, fi := range f.files {
		if fi.Name == name {
			fi.Deleted = true
			fi.ModifiedS = time.Now().Unix()
			fi.Version = fi.Version.Update(f.id.Short())
			fi.Sequence = time.Now().UnixNano()
			fi.Blocks = nil

			f.files = append(append(f.files[:i], f.files[i+1:]...), fi)
			return
		}
	}
}

func (f *fakeConnection) sendIndexUpdate() {
	f.model.IndexUpdate(f.id, f.folder, f.files)
}

func BenchmarkRequestOut(b *testing.B) {
	db := db.OpenMemory()
	m := NewModel(defaultConfig, protocol.LocalDeviceID, "syncthing", "dev", db, nil)
	m.AddFolder(defaultFolderConfig)
	m.ServeBackground()
	defer m.Stop()
	m.ScanFolder("default")

	const n = 1000
	files := genFiles(n)

	fc := &fakeConnection{id: device1}
	for _, f := range files {
		fc.addFile(f.Name, 0644, protocol.FileInfoTypeFile, []byte("some data to return"))
	}
	m.AddConnection(fc, protocol.HelloResult{})
	m.Index(device1, "default", files)

	b.ResetTimer()
	for i := 0; i < b.N; i++ {
		data, err := m.requestGlobal(device1, "default", files[i%n].Name, 0, 32, nil, false)
		if err != nil {
			b.Error(err)
		}
		if data == nil {
			b.Error("nil data")
		}
	}
}

func BenchmarkRequestInSingleFile(b *testing.B) {
	db := db.OpenMemory()
	m := NewModel(defaultConfig, protocol.LocalDeviceID, "syncthing", "dev", db, nil)
	m.AddFolder(defaultFolderConfig)
	m.ServeBackground()
	defer m.Stop()
	m.ScanFolder("default")

	buf := make([]byte, 128<<10)
	rand.Read(buf)
	os.RemoveAll("testdata/request")
	defer os.RemoveAll("testdata/request")
	os.MkdirAll("testdata/request/for/a/file/in/a/couple/of/dirs", 0755)
	ioutil.WriteFile("testdata/request/for/a/file/in/a/couple/of/dirs/128k", buf, 0644)

	b.ResetTimer()

	for i := 0; i < b.N; i++ {
		if err := m.Request(device1, "default", "request/for/a/file/in/a/couple/of/dirs/128k", 0, nil, false, buf); err != nil {
			b.Error(err)
		}
	}

	b.SetBytes(128 << 10)
}

func TestDeviceRename(t *testing.T) {
	hello := protocol.HelloResult{
		ClientName:    "syncthing",
		ClientVersion: "v0.9.4",
	}
	defer os.Remove("tmpconfig.xml")

	rawCfg := config.New(device1)
	rawCfg.Devices = []config.DeviceConfiguration{
		{
			DeviceID: device1,
		},
	}
	cfg := config.Wrap("tmpconfig.xml", rawCfg)

	db := db.OpenMemory()
	m := NewModel(cfg, protocol.LocalDeviceID, "syncthing", "dev", db, nil)

	if cfg.Devices()[device1].Name != "" {
		t.Errorf("Device already has a name")
	}

	conn := &fakeConnection{id: device1}

	m.AddConnection(conn, hello)

	m.ServeBackground()
	defer m.Stop()

	if cfg.Devices()[device1].Name != "" {
		t.Errorf("Device already has a name")
	}

	m.Closed(conn, protocol.ErrTimeout)
	hello.DeviceName = "tester"
	m.AddConnection(conn, hello)

	if cfg.Devices()[device1].Name != "tester" {
		t.Errorf("Device did not get a name")
	}

	m.Closed(conn, protocol.ErrTimeout)
	hello.DeviceName = "tester2"
	m.AddConnection(conn, hello)

	if cfg.Devices()[device1].Name != "tester" {
		t.Errorf("Device name got overwritten")
	}

	cfgw, err := config.Load("tmpconfig.xml", protocol.LocalDeviceID)
	if err != nil {
		t.Error(err)
		return
	}
	if cfgw.Devices()[device1].Name != "tester" {
		t.Errorf("Device name not saved in config")
	}

	m.Closed(conn, protocol.ErrTimeout)

	opts := cfg.Options()
	opts.OverwriteRemoteDevNames = true
	cfg.SetOptions(opts)

	hello.DeviceName = "tester2"
	m.AddConnection(conn, hello)

	if cfg.Devices()[device1].Name != "tester2" {
		t.Errorf("Device name not overwritten")
	}
}

func TestClusterConfig(t *testing.T) {
	cfg := config.New(device1)
	cfg.Devices = []config.DeviceConfiguration{
		{
			DeviceID:   device1,
			Introducer: true,
		},
		{
			DeviceID: device2,
		},
	}
	cfg.Folders = []config.FolderConfiguration{
		{
			ID:   "folder1",
			Path: "testdata",
			Devices: []config.FolderDeviceConfiguration{
				{DeviceID: device1},
				{DeviceID: device2},
			},
		},
		{
			ID:   "folder2",
			Path: "testdata",
			Devices: []config.FolderDeviceConfiguration{
				{DeviceID: device1},
				{DeviceID: device2},
			},
		},
	}

	db := db.OpenMemory()

	m := NewModel(config.Wrap("/tmp/test", cfg), protocol.LocalDeviceID, "syncthing", "dev", db, nil)
	m.AddFolder(cfg.Folders[0])
	m.AddFolder(cfg.Folders[1])
	m.ServeBackground()
	defer m.Stop()

	cm := m.generateClusterConfig(device2)

	if l := len(cm.Folders); l != 2 {
		t.Fatalf("Incorrect number of folders %d != 2", l)
	}

	r := cm.Folders[0]
	if r.ID != "folder1" {
		t.Errorf("Incorrect folder %q != folder1", r.ID)
	}
	if l := len(r.Devices); l != 2 {
		t.Errorf("Incorrect number of devices %d != 2", l)
	}
	if id := r.Devices[0].ID; id != device1 {
		t.Errorf("Incorrect device ID %s != %s", id, device1)
	}
	if !r.Devices[0].Introducer {
		t.Error("Device1 should be flagged as Introducer")
	}
	if id := r.Devices[1].ID; id != device2 {
		t.Errorf("Incorrect device ID %s != %s", id, device2)
	}
	if r.Devices[1].Introducer {
		t.Error("Device2 should not be flagged as Introducer")
	}

	r = cm.Folders[1]
	if r.ID != "folder2" {
		t.Errorf("Incorrect folder %q != folder2", r.ID)
	}
	if l := len(r.Devices); l != 2 {
		t.Errorf("Incorrect number of devices %d != 2", l)
	}
	if id := r.Devices[0].ID; id != device1 {
		t.Errorf("Incorrect device ID %s != %s", id, device1)
	}
	if !r.Devices[0].Introducer {
		t.Error("Device1 should be flagged as Introducer")
	}
	if id := r.Devices[1].ID; id != device2 {
		t.Errorf("Incorrect device ID %s != %s", id, device2)
	}
	if r.Devices[1].Introducer {
		t.Error("Device2 should not be flagged as Introducer")
	}
}

func TestIntroducer(t *testing.T) {
	var introducedByAnyone protocol.DeviceID

	// LocalDeviceID is a magic value meaning don't check introducer
	contains := func(cfg config.FolderConfiguration, id, introducedBy protocol.DeviceID) bool {
		for _, dev := range cfg.Devices {
			if dev.DeviceID.Equals(id) {
				if introducedBy.Equals(introducedByAnyone) {
					return true
				}
				return introducedBy.Equals(introducedBy)
			}
		}
		return false
	}

	newState := func(cfg config.Configuration) (*config.Wrapper, *Model) {
		db := db.OpenMemory()

		wcfg := config.Wrap("/tmp/test", cfg)

		m := NewModel(wcfg, protocol.LocalDeviceID, "syncthing", "dev", db, nil)
		for _, folder := range cfg.Folders {
			m.AddFolder(folder)
		}
		m.ServeBackground()
		m.AddConnection(&fakeConnection{id: device1}, protocol.HelloResult{})
		return wcfg, m
	}

	wcfg, m := newState(config.Configuration{
		Devices: []config.DeviceConfiguration{
			{
				DeviceID:   device1,
				Introducer: true,
			},
		},
		Folders: []config.FolderConfiguration{
			{
				ID:   "folder1",
				Path: "testdata",
				Devices: []config.FolderDeviceConfiguration{
					{DeviceID: device1},
				},
			},
			{
				ID:   "folder2",
				Path: "testdata",
				Devices: []config.FolderDeviceConfiguration{
					{DeviceID: device1},
				},
			},
		},
	})
	m.ClusterConfig(device1, protocol.ClusterConfig{
		Folders: []protocol.Folder{
			{
				ID: "folder1",
				Devices: []protocol.Device{
					{
						ID:                       device2,
						Introducer:               true,
						SkipIntroductionRemovals: true,
					},
				},
			},
		},
	})

	if newDev, ok := wcfg.Device(device2); !ok || !newDev.Introducer || !newDev.SkipIntroductionRemovals {
		t.Error("devie 2 missing or wrong flags")
	}

	if !contains(wcfg.Folders()["folder1"], device2, device1) {
		t.Error("expected folder 1 to have device2 introduced by device 1")
	}

	wcfg, m = newState(config.Configuration{
		Devices: []config.DeviceConfiguration{
			{
				DeviceID:   device1,
				Introducer: true,
			},
			{
				DeviceID:     device2,
				IntroducedBy: device1,
			},
		},
		Folders: []config.FolderConfiguration{
			{
				ID:   "folder1",
				Path: "testdata",
				Devices: []config.FolderDeviceConfiguration{
					{DeviceID: device1},
					{DeviceID: device2, IntroducedBy: device1},
				},
			},
			{
				ID:   "folder2",
				Path: "testdata",
				Devices: []config.FolderDeviceConfiguration{
					{DeviceID: device1},
				},
			},
		},
	})
	m.ClusterConfig(device1, protocol.ClusterConfig{
		Folders: []protocol.Folder{
			{
				ID: "folder2",
				Devices: []protocol.Device{
					{
						ID:                       device2,
						Introducer:               true,
						SkipIntroductionRemovals: true,
					},
				},
			},
		},
	})

	// Should not get introducer, as it's already unset, and it's an existing device.
	if newDev, ok := wcfg.Device(device2); !ok || newDev.Introducer || newDev.SkipIntroductionRemovals {
		t.Error("device 2 missing or changed flags")
	}

	if contains(wcfg.Folders()["folder1"], device2, introducedByAnyone) {
		t.Error("expected device 2 to be removed from folder 1")
	}

	if !contains(wcfg.Folders()["folder2"], device2, device1) {
		t.Error("expected device 2 to be added to folder 2")
	}

	wcfg, m = newState(config.Configuration{
		Devices: []config.DeviceConfiguration{
			{
				DeviceID:   device1,
				Introducer: true,
			},
			{
				DeviceID:     device2,
				IntroducedBy: device1,
			},
		},
		Folders: []config.FolderConfiguration{
			{
				ID:   "folder1",
				Path: "testdata",
				Devices: []config.FolderDeviceConfiguration{
					{DeviceID: device1},
					{DeviceID: device2, IntroducedBy: device1},
				},
			},
			{
				ID:   "folder2",
				Path: "testdata",
				Devices: []config.FolderDeviceConfiguration{
					{DeviceID: device1},
					{DeviceID: device2, IntroducedBy: device1},
				},
			},
		},
	})
	m.ClusterConfig(device1, protocol.ClusterConfig{})

	if _, ok := wcfg.Device(device2); ok {
		t.Error("device 2 should have been removed")
	}

	if contains(wcfg.Folders()["folder1"], device2, introducedByAnyone) {
		t.Error("expected device 2 to be removed from folder 1")
	}

	if contains(wcfg.Folders()["folder2"], device2, introducedByAnyone) {
		t.Error("expected device 2 to be removed from folder 2")
	}

	// Two cases when removals should not happen
	// 1. Introducer flag no longer set on device

	wcfg, m = newState(config.Configuration{
		Devices: []config.DeviceConfiguration{
			{
				DeviceID:   device1,
				Introducer: false,
			},
			{
				DeviceID:     device2,
				IntroducedBy: device1,
			},
		},
		Folders: []config.FolderConfiguration{
			{
				ID:   "folder1",
				Path: "testdata",
				Devices: []config.FolderDeviceConfiguration{
					{DeviceID: device1},
					{DeviceID: device2, IntroducedBy: device1},
				},
			},
			{
				ID:   "folder2",
				Path: "testdata",
				Devices: []config.FolderDeviceConfiguration{
					{DeviceID: device1},
					{DeviceID: device2, IntroducedBy: device1},
				},
			},
		},
	})
	m.ClusterConfig(device1, protocol.ClusterConfig{})

	if _, ok := wcfg.Device(device2); !ok {
		t.Error("device 2 should not have been removed")
	}

	if !contains(wcfg.Folders()["folder1"], device2, device1) {
		t.Error("expected device 2 not to be removed from folder 1")
	}

	if !contains(wcfg.Folders()["folder2"], device2, device1) {
		t.Error("expected device 2 not to be removed from folder 2")
	}

	// 2. SkipIntroductionRemovals is set

	wcfg, m = newState(config.Configuration{
		Devices: []config.DeviceConfiguration{
			{
				DeviceID:                 device1,
				Introducer:               true,
				SkipIntroductionRemovals: true,
			},
			{
				DeviceID:     device2,
				IntroducedBy: device1,
			},
		},
		Folders: []config.FolderConfiguration{
			{
				ID:   "folder1",
				Path: "testdata",
				Devices: []config.FolderDeviceConfiguration{
					{DeviceID: device1},
					{DeviceID: device2, IntroducedBy: device1},
				},
			},
			{
				ID:   "folder2",
				Path: "testdata",
				Devices: []config.FolderDeviceConfiguration{
					{DeviceID: device1},
				},
			},
		},
	})
	m.ClusterConfig(device1, protocol.ClusterConfig{
		Folders: []protocol.Folder{
			{
				ID: "folder2",
				Devices: []protocol.Device{
					{
						ID:                       device2,
						Introducer:               true,
						SkipIntroductionRemovals: true,
					},
				},
			},
		},
	})

	if _, ok := wcfg.Device(device2); !ok {
		t.Error("device 2 should not have been removed")
	}

	if !contains(wcfg.Folders()["folder1"], device2, device1) {
		t.Error("expected device 2 not to be removed from folder 1")
	}

	if !contains(wcfg.Folders()["folder2"], device2, device1) {
		t.Error("expected device 2 not to be added to folder 2")
	}

	// Test device not being removed as it's shared without an introducer.

	wcfg, m = newState(config.Configuration{
		Devices: []config.DeviceConfiguration{
			{
				DeviceID:   device1,
				Introducer: true,
			},
			{
				DeviceID:     device2,
				IntroducedBy: device1,
			},
		},
		Folders: []config.FolderConfiguration{
			{
				ID:   "folder1",
				Path: "testdata",
				Devices: []config.FolderDeviceConfiguration{
					{DeviceID: device1},
					{DeviceID: device2, IntroducedBy: device1},
				},
			},
			{
				ID:   "folder2",
				Path: "testdata",
				Devices: []config.FolderDeviceConfiguration{
					{DeviceID: device1},
					{DeviceID: device2},
				},
			},
		},
	})
	m.ClusterConfig(device1, protocol.ClusterConfig{})

	if _, ok := wcfg.Device(device2); !ok {
		t.Error("device 2 should not have been removed")
	}

	if contains(wcfg.Folders()["folder1"], device2, introducedByAnyone) {
		t.Error("expected device 2 to be removed from folder 1")
	}

	if !contains(wcfg.Folders()["folder2"], device2, introducedByAnyone) {
		t.Error("expected device 2 not to be removed from folder 2")
	}

	// Test device not being removed as it's shared by a different introducer.

	wcfg, m = newState(config.Configuration{
		Devices: []config.DeviceConfiguration{
			{
				DeviceID:   device1,
				Introducer: true,
			},
			{
				DeviceID:     device2,
				IntroducedBy: device1,
			},
		},
		Folders: []config.FolderConfiguration{
			{
				ID:   "folder1",
				Path: "testdata",
				Devices: []config.FolderDeviceConfiguration{
					{DeviceID: device1},
					{DeviceID: device2, IntroducedBy: device1},
				},
			},
			{
				ID:   "folder2",
				Path: "testdata",
				Devices: []config.FolderDeviceConfiguration{
					{DeviceID: device1},
					{DeviceID: device2, IntroducedBy: protocol.LocalDeviceID},
				},
			},
		},
	})
	m.ClusterConfig(device1, protocol.ClusterConfig{})

	if _, ok := wcfg.Device(device2); !ok {
		t.Error("device 2 should not have been removed")
	}

	if contains(wcfg.Folders()["folder1"], device2, introducedByAnyone) {
		t.Error("expected device 2 to be removed from folder 1")
	}

	if !contains(wcfg.Folders()["folder2"], device2, introducedByAnyone) {
		t.Error("expected device 2 not to be removed from folder 2")
	}
}

func changeIgnores(t *testing.T, m *Model, expected []string) {
	arrEqual := func(a, b []string) bool {
		if len(a) != len(b) {
			return false
		}

		for i := range a {
			if a[i] != b[i] {
				return false
			}
		}
		return true
	}

	ignores, _, err := m.GetIgnores("default")
	if err != nil {
		t.Error(err)
	}

	if !arrEqual(ignores, expected) {
		t.Errorf("Incorrect ignores: %v != %v", ignores, expected)
	}

	ignores = append(ignores, "pox")

	err = m.SetIgnores("default", ignores)
	if err != nil {
		t.Error(err)
	}

	ignores2, _, err := m.GetIgnores("default")
	if err != nil {
		t.Error(err)
	}

	if !arrEqual(ignores, ignores2) {
		t.Errorf("Incorrect ignores: %v != %v", ignores2, ignores)
	}

	if runtime.GOOS == "darwin" {
		// see above
		time.Sleep(time.Second)
	} else {
		time.Sleep(time.Millisecond)
	}
	err = m.SetIgnores("default", expected)
	if err != nil {
		t.Error(err)
	}

	ignores, _, err = m.GetIgnores("default")
	if err != nil {
		t.Error(err)
	}

	if !arrEqual(ignores, expected) {
		t.Errorf("Incorrect ignores: %v != %v", ignores, expected)
	}
}

func TestIgnores(t *testing.T) {
	// Assure a clean start state
	ioutil.WriteFile("testdata/.stfolder", nil, 0644)
	ioutil.WriteFile("testdata/.stignore", []byte(".*\nquux\n"), 0644)

	db := db.OpenMemory()
	m := NewModel(defaultConfig, protocol.LocalDeviceID, "syncthing", "dev", db, nil)
	m.ServeBackground()
	defer m.Stop()

	// m.cfg.SetFolder is not usable as it is non-blocking, and there is no
	// way to know when the folder is actually added.
	m.AddFolder(defaultFolderConfig)
	m.StartFolder("default")

	// Reach in and update the ignore matcher to one that always does
	// reloads when asked to, instead of checking file mtimes. This is
	// because we will be changing the files on disk often enough that the
	// mtimes will be unreliable to determine change status.
	m.fmut.Lock()
	m.folderIgnores["default"] = ignore.New(defaultFs, ignore.WithCache(true), ignore.WithChangeDetector(newAlwaysChanged()))
	m.fmut.Unlock()

	// Make sure the initial scan has finished (ScanFolders is blocking)
	m.ScanFolders()

	expected := []string{
		".*",
		"quux",
	}

	changeIgnores(t, m, expected)

	_, _, err := m.GetIgnores("doesnotexist")
	if err == nil {
		t.Error("No error")
	}

	err = m.SetIgnores("doesnotexist", expected)
	if err == nil {
		t.Error("No error")
	}

	// Invalid path, marker should be missing, hence returns an error.
	m.AddFolder(config.FolderConfiguration{ID: "fresh", Path: "XXX"})
	_, _, err = m.GetIgnores("fresh")
	if err == nil {
		t.Error("No error")
	}

	// Repeat tests with paused folder
	pausedDefaultFolderConfig := defaultFolderConfig
	pausedDefaultFolderConfig.Paused = true

	m.RestartFolder(pausedDefaultFolderConfig)
	// Here folder initialization is not an issue as a paused folder isn't
	// added to the model and thus there is no initial scan happening.

	changeIgnores(t, m, expected)
}

func TestROScanRecovery(t *testing.T) {
	ldb := db.OpenMemory()
	set := db.NewFileSet("default", defaultFs, ldb)
	set.Update(protocol.LocalDeviceID, []protocol.FileInfo{
		{Name: "dummyfile"},
	})

	fcfg := config.FolderConfiguration{
		ID:              "default",
		Path:            "testdata/rotestfolder",
		Type:            config.FolderTypeSendOnly,
		RescanIntervalS: 1,
	}
	cfg := config.Wrap("/tmp/test", config.Configuration{
		Folders: []config.FolderConfiguration{fcfg},
		Devices: []config.DeviceConfiguration{
			{
				DeviceID: device1,
			},
		},
	})

	os.RemoveAll(fcfg.Path)

	m := NewModel(cfg, protocol.LocalDeviceID, "syncthing", "dev", ldb, nil)
	m.AddFolder(fcfg)
	m.StartFolder("default")
	m.ServeBackground()
	defer m.Stop()

	waitFor := func(status string) error {
		timeout := time.Now().Add(2 * time.Second)
		for {
			_, _, err := m.State("default")
			if err == nil && status == "" {
				return nil
			}
			if err != nil && err.Error() == status {
				return nil
			}

			if time.Now().After(timeout) {
				return fmt.Errorf("Timed out waiting for status: %s, current status: %v", status, err)
			}
			time.Sleep(10 * time.Millisecond)
		}
	}

	if err := waitFor("folder path missing"); err != nil {
		t.Error(err)
		return
	}

	os.Mkdir(fcfg.Path, 0700)

	if err := waitFor("folder marker missing"); err != nil {
		t.Error(err)
		return
	}

	fd, err := os.Create(filepath.Join(fcfg.Path, ".stfolder"))
	if err != nil {
		t.Error(err)
		return
	}
	fd.Close()

	if err := waitFor(""); err != nil {
		t.Error(err)
		return
	}

	os.Remove(filepath.Join(fcfg.Path, ".stfolder"))

	if err := waitFor("folder marker missing"); err != nil {
		t.Error(err)
		return
	}

	os.Remove(fcfg.Path)

	if err := waitFor("folder path missing"); err != nil {
		t.Error(err)
		return
	}
}

func TestRWScanRecovery(t *testing.T) {
	ldb := db.OpenMemory()
	set := db.NewFileSet("default", defaultFs, ldb)
	set.Update(protocol.LocalDeviceID, []protocol.FileInfo{
		{Name: "dummyfile"},
	})

	fcfg := config.FolderConfiguration{
		ID:              "default",
		Path:            "testdata/rwtestfolder",
		Type:            config.FolderTypeSendReceive,
		RescanIntervalS: 1,
	}
	cfg := config.Wrap("/tmp/test", config.Configuration{
		Folders: []config.FolderConfiguration{fcfg},
		Devices: []config.DeviceConfiguration{
			{
				DeviceID: device1,
			},
		},
	})

	os.RemoveAll(fcfg.Path)

	m := NewModel(cfg, protocol.LocalDeviceID, "syncthing", "dev", ldb, nil)
	m.AddFolder(fcfg)
	m.StartFolder("default")
	m.ServeBackground()
	defer m.Stop()

	waitFor := func(status string) error {
		timeout := time.Now().Add(2 * time.Second)
		for {
			_, _, err := m.State("default")
			if err == nil && status == "" {
				return nil
			}
			if err != nil && err.Error() == status {
				return nil
			}

			if time.Now().After(timeout) {
				return fmt.Errorf("Timed out waiting for status: %s, current status: %v", status, err)
			}
			time.Sleep(10 * time.Millisecond)
		}
	}

	if err := waitFor("folder path missing"); err != nil {
		t.Error(err)
		return
	}

	os.Mkdir(fcfg.Path, 0700)

	if err := waitFor("folder marker missing"); err != nil {
		t.Error(err)
		return
	}

	fd, err := os.Create(filepath.Join(fcfg.Path, ".stfolder"))
	if err != nil {
		t.Error(err)
		return
	}
	fd.Close()

	if err := waitFor(""); err != nil {
		t.Error(err)
		return
	}

	os.Remove(filepath.Join(fcfg.Path, ".stfolder"))

	if err := waitFor("folder marker missing"); err != nil {
		t.Error(err)
		return
	}

	os.Remove(fcfg.Path)

	if err := waitFor("folder path missing"); err != nil {
		t.Error(err)
		return
	}
}

func TestGlobalDirectoryTree(t *testing.T) {
	db := db.OpenMemory()
	m := NewModel(defaultConfig, protocol.LocalDeviceID, "syncthing", "dev", db, nil)
	m.AddFolder(defaultFolderConfig)
	m.ServeBackground()
	defer m.Stop()

	b := func(isfile bool, path ...string) protocol.FileInfo {
		typ := protocol.FileInfoTypeDirectory
		blocks := []protocol.BlockInfo{}
		if isfile {
			typ = protocol.FileInfoTypeFile
			blocks = []protocol.BlockInfo{{Offset: 0x0, Size: 0xa, Hash: []uint8{0x2f, 0x72, 0xcc, 0x11, 0xa6, 0xfc, 0xd0, 0x27, 0x1e, 0xce, 0xf8, 0xc6, 0x10, 0x56, 0xee, 0x1e, 0xb1, 0x24, 0x3b, 0xe3, 0x80, 0x5b, 0xf9, 0xa9, 0xdf, 0x98, 0xf9, 0x2f, 0x76, 0x36, 0xb0, 0x5c}}}
		}
		return protocol.FileInfo{
			Name:      filepath.Join(path...),
			Type:      typ,
			ModifiedS: 0x666,
			Blocks:    blocks,
			Size:      0xa,
		}
	}

	filedata := []interface{}{time.Unix(0x666, 0), 0xa}

	testdata := []protocol.FileInfo{
		b(false, "another"),
		b(false, "another", "directory"),
		b(true, "another", "directory", "afile"),
		b(false, "another", "directory", "with"),
		b(false, "another", "directory", "with", "a"),
		b(true, "another", "directory", "with", "a", "file"),
		b(true, "another", "directory", "with", "file"),
		b(true, "another", "file"),

		b(false, "other"),
		b(false, "other", "rand"),
		b(false, "other", "random"),
		b(false, "other", "random", "dir"),
		b(false, "other", "random", "dirx"),
		b(false, "other", "randomx"),

		b(false, "some"),
		b(false, "some", "directory"),
		b(false, "some", "directory", "with"),
		b(false, "some", "directory", "with", "a"),
		b(true, "some", "directory", "with", "a", "file"),

		b(true, "rootfile"),
	}
	expectedResult := map[string]interface{}{
		"another": map[string]interface{}{
			"directory": map[string]interface{}{
				"afile": filedata,
				"with": map[string]interface{}{
					"a": map[string]interface{}{
						"file": filedata,
					},
					"file": filedata,
				},
			},
			"file": filedata,
		},
		"other": map[string]interface{}{
			"rand": map[string]interface{}{},
			"random": map[string]interface{}{
				"dir":  map[string]interface{}{},
				"dirx": map[string]interface{}{},
			},
			"randomx": map[string]interface{}{},
		},
		"some": map[string]interface{}{
			"directory": map[string]interface{}{
				"with": map[string]interface{}{
					"a": map[string]interface{}{
						"file": filedata,
					},
				},
			},
		},
		"rootfile": filedata,
	}

	mm := func(data interface{}) string {
		bytes, err := json.Marshal(data)
		if err != nil {
			panic(err)
		}
		return string(bytes)
	}

	m.Index(device1, "default", testdata)

	result := m.GlobalDirectoryTree("default", "", -1, false)

	if mm(result) != mm(expectedResult) {
		t.Errorf("Does not match:\n%#v\n%#v", result, expectedResult)
	}

	result = m.GlobalDirectoryTree("default", "another", -1, false)

	if mm(result) != mm(expectedResult["another"]) {
		t.Errorf("Does not match:\n%s\n%s", mm(result), mm(expectedResult["another"]))
	}

	result = m.GlobalDirectoryTree("default", "", 0, false)
	currentResult := map[string]interface{}{
		"another":  map[string]interface{}{},
		"other":    map[string]interface{}{},
		"some":     map[string]interface{}{},
		"rootfile": filedata,
	}

	if mm(result) != mm(currentResult) {
		t.Errorf("Does not match:\n%s\n%s", mm(result), mm(currentResult))
	}

	result = m.GlobalDirectoryTree("default", "", 1, false)
	currentResult = map[string]interface{}{
		"another": map[string]interface{}{
			"directory": map[string]interface{}{},
			"file":      filedata,
		},
		"other": map[string]interface{}{
			"rand":    map[string]interface{}{},
			"random":  map[string]interface{}{},
			"randomx": map[string]interface{}{},
		},
		"some": map[string]interface{}{
			"directory": map[string]interface{}{},
		},
		"rootfile": filedata,
	}

	if mm(result) != mm(currentResult) {
		t.Errorf("Does not match:\n%s\n%s", mm(result), mm(currentResult))
	}

	result = m.GlobalDirectoryTree("default", "", -1, true)
	currentResult = map[string]interface{}{
		"another": map[string]interface{}{
			"directory": map[string]interface{}{
				"with": map[string]interface{}{
					"a": map[string]interface{}{},
				},
			},
		},
		"other": map[string]interface{}{
			"rand": map[string]interface{}{},
			"random": map[string]interface{}{
				"dir":  map[string]interface{}{},
				"dirx": map[string]interface{}{},
			},
			"randomx": map[string]interface{}{},
		},
		"some": map[string]interface{}{
			"directory": map[string]interface{}{
				"with": map[string]interface{}{
					"a": map[string]interface{}{},
				},
			},
		},
	}

	if mm(result) != mm(currentResult) {
		t.Errorf("Does not match:\n%s\n%s", mm(result), mm(currentResult))
	}

	result = m.GlobalDirectoryTree("default", "", 1, true)
	currentResult = map[string]interface{}{
		"another": map[string]interface{}{
			"directory": map[string]interface{}{},
		},
		"other": map[string]interface{}{
			"rand":    map[string]interface{}{},
			"random":  map[string]interface{}{},
			"randomx": map[string]interface{}{},
		},
		"some": map[string]interface{}{
			"directory": map[string]interface{}{},
		},
	}

	if mm(result) != mm(currentResult) {
		t.Errorf("Does not match:\n%s\n%s", mm(result), mm(currentResult))
	}

	result = m.GlobalDirectoryTree("default", "another", 0, false)
	currentResult = map[string]interface{}{
		"directory": map[string]interface{}{},
		"file":      filedata,
	}

	if mm(result) != mm(currentResult) {
		t.Errorf("Does not match:\n%s\n%s", mm(result), mm(currentResult))
	}

	result = m.GlobalDirectoryTree("default", "some/directory", 0, false)
	currentResult = map[string]interface{}{
		"with": map[string]interface{}{},
	}

	if mm(result) != mm(currentResult) {
		t.Errorf("Does not match:\n%s\n%s", mm(result), mm(currentResult))
	}

	result = m.GlobalDirectoryTree("default", "some/directory", 1, false)
	currentResult = map[string]interface{}{
		"with": map[string]interface{}{
			"a": map[string]interface{}{},
		},
	}

	if mm(result) != mm(currentResult) {
		t.Errorf("Does not match:\n%s\n%s", mm(result), mm(currentResult))
	}

	result = m.GlobalDirectoryTree("default", "some/directory", 2, false)
	currentResult = map[string]interface{}{
		"with": map[string]interface{}{
			"a": map[string]interface{}{
				"file": filedata,
			},
		},
	}

	if mm(result) != mm(currentResult) {
		t.Errorf("Does not match:\n%s\n%s", mm(result), mm(currentResult))
	}

	result = m.GlobalDirectoryTree("default", "another", -1, true)
	currentResult = map[string]interface{}{
		"directory": map[string]interface{}{
			"with": map[string]interface{}{
				"a": map[string]interface{}{},
			},
		},
	}

	if mm(result) != mm(currentResult) {
		t.Errorf("Does not match:\n%s\n%s", mm(result), mm(currentResult))
	}

	// No prefix matching!
	result = m.GlobalDirectoryTree("default", "som", -1, false)
	currentResult = map[string]interface{}{}

	if mm(result) != mm(currentResult) {
		t.Errorf("Does not match:\n%s\n%s", mm(result), mm(currentResult))
	}
}

func TestGlobalDirectorySelfFixing(t *testing.T) {
	db := db.OpenMemory()
	m := NewModel(defaultConfig, protocol.LocalDeviceID, "syncthing", "dev", db, nil)
	m.AddFolder(defaultFolderConfig)
	m.ServeBackground()

	b := func(isfile bool, path ...string) protocol.FileInfo {
		typ := protocol.FileInfoTypeDirectory
		blocks := []protocol.BlockInfo{}
		if isfile {
			typ = protocol.FileInfoTypeFile
			blocks = []protocol.BlockInfo{{Offset: 0x0, Size: 0xa, Hash: []uint8{0x2f, 0x72, 0xcc, 0x11, 0xa6, 0xfc, 0xd0, 0x27, 0x1e, 0xce, 0xf8, 0xc6, 0x10, 0x56, 0xee, 0x1e, 0xb1, 0x24, 0x3b, 0xe3, 0x80, 0x5b, 0xf9, 0xa9, 0xdf, 0x98, 0xf9, 0x2f, 0x76, 0x36, 0xb0, 0x5c}}}
		}
		return protocol.FileInfo{
			Name:      filepath.Join(path...),
			Type:      typ,
			ModifiedS: 0x666,
			Blocks:    blocks,
			Size:      0xa,
		}
	}

	filedata := []interface{}{time.Unix(0x666, 0).Format(time.RFC3339), 0xa}

	testdata := []protocol.FileInfo{
		b(true, "another", "directory", "afile"),
		b(true, "another", "directory", "with", "a", "file"),
		b(true, "another", "directory", "with", "file"),

		b(false, "other", "random", "dirx"),
		b(false, "other", "randomx"),

		b(false, "some", "directory", "with", "x"),
		b(true, "some", "directory", "with", "a", "file"),

		b(false, "this", "is", "a", "deep", "invalid", "directory"),

		b(true, "xthis", "is", "a", "deep", "invalid", "file"),
	}
	expectedResult := map[string]interface{}{
		"another": map[string]interface{}{
			"directory": map[string]interface{}{
				"afile": filedata,
				"with": map[string]interface{}{
					"a": map[string]interface{}{
						"file": filedata,
					},
					"file": filedata,
				},
			},
		},
		"other": map[string]interface{}{
			"random": map[string]interface{}{
				"dirx": map[string]interface{}{},
			},
			"randomx": map[string]interface{}{},
		},
		"some": map[string]interface{}{
			"directory": map[string]interface{}{
				"with": map[string]interface{}{
					"a": map[string]interface{}{
						"file": filedata,
					},
					"x": map[string]interface{}{},
				},
			},
		},
		"this": map[string]interface{}{
			"is": map[string]interface{}{
				"a": map[string]interface{}{
					"deep": map[string]interface{}{
						"invalid": map[string]interface{}{
							"directory": map[string]interface{}{},
						},
					},
				},
			},
		},
		"xthis": map[string]interface{}{
			"is": map[string]interface{}{
				"a": map[string]interface{}{
					"deep": map[string]interface{}{
						"invalid": map[string]interface{}{
							"file": filedata,
						},
					},
				},
			},
		},
	}

	mm := func(data interface{}) string {
		bytes, err := json.Marshal(data)
		if err != nil {
			panic(err)
		}
		return string(bytes)
	}

	m.Index(device1, "default", testdata)

	result := m.GlobalDirectoryTree("default", "", -1, false)

	if mm(result) != mm(expectedResult) {
		t.Errorf("Does not match:\n%s\n%s", mm(result), mm(expectedResult))
	}

	result = m.GlobalDirectoryTree("default", "xthis/is/a/deep", -1, false)
	currentResult := map[string]interface{}{
		"invalid": map[string]interface{}{
			"file": filedata,
		},
	}

	if mm(result) != mm(currentResult) {
		t.Errorf("Does not match:\n%s\n%s", mm(result), mm(currentResult))
	}

	result = m.GlobalDirectoryTree("default", "xthis/is/a/deep", -1, true)
	currentResult = map[string]interface{}{
		"invalid": map[string]interface{}{},
	}

	if mm(result) != mm(currentResult) {
		t.Errorf("Does not match:\n%s\n%s", mm(result), mm(currentResult))
	}

	// !!! This is actually BAD, because we don't have enough level allowance
	// to accept this file, hence the tree is left unbuilt !!!
	result = m.GlobalDirectoryTree("default", "xthis", 1, false)
	currentResult = map[string]interface{}{}

	if mm(result) != mm(currentResult) {
		t.Errorf("Does not match:\n%s\n%s", mm(result), mm(currentResult))
	}
}

func genDeepFiles(n, d int) []protocol.FileInfo {
	rand.Seed(int64(n))
	files := make([]protocol.FileInfo, n)
	t := time.Now().Unix()
	for i := 0; i < n; i++ {
		path := ""
		for i := 0; i <= d; i++ {
			path = filepath.Join(path, strconv.Itoa(rand.Int()))
		}

		sofar := ""
		for _, path := range filepath.SplitList(path) {
			sofar = filepath.Join(sofar, path)
			files[i] = protocol.FileInfo{
				Name: sofar,
			}
			i++
		}

		files[i].ModifiedS = t
		files[i].Blocks = []protocol.BlockInfo{{Offset: 0, Size: 100, Hash: []byte("some hash bytes")}}
	}

	return files
}

func BenchmarkTree_10000_50(b *testing.B) {
	benchmarkTree(b, 10000, 50)
}

func BenchmarkTree_100_50(b *testing.B) {
	benchmarkTree(b, 100, 50)
}

func BenchmarkTree_100_10(b *testing.B) {
	benchmarkTree(b, 100, 10)
}

func benchmarkTree(b *testing.B, n1, n2 int) {
	db := db.OpenMemory()
	m := NewModel(defaultConfig, protocol.LocalDeviceID, "syncthing", "dev", db, nil)
	m.AddFolder(defaultFolderConfig)
	m.ServeBackground()

	m.ScanFolder("default")
	files := genDeepFiles(n1, n2)

	m.Index(device1, "default", files)

	b.ResetTimer()
	for i := 0; i < b.N; i++ {
		m.GlobalDirectoryTree("default", "", -1, false)
	}
	b.ReportAllocs()
}

func TestUnifySubs(t *testing.T) {
	cases := []struct {
		in     []string // input to unifySubs
		exists []string // paths that exist in the database
		out    []string // expected output
	}{
		{
			// 0. trailing slashes are cleaned, known paths are just passed on
			[]string{"foo/", "bar//"},
			[]string{"foo", "bar"},
			[]string{"bar", "foo"}, // the output is sorted
		},
		{
			// 1. "foo/bar" gets trimmed as it's covered by foo
			[]string{"foo", "bar/", "foo/bar/"},
			[]string{"foo", "bar"},
			[]string{"bar", "foo"},
		},
		{
			// 2. "" gets simplified to the empty list; ie scan all
			[]string{"foo", ""},
			[]string{"foo"},
			nil,
		},
		{
			// 3. "foo/bar" is unknown, but it's kept
			// because its parent is known
			[]string{"foo/bar"},
			[]string{"foo"},
			[]string{"foo/bar"},
		},
		{
			// 4. two independent known paths, both are kept
			// "usr/lib" is not a prefix of "usr/libexec"
			[]string{"usr/lib", "usr/libexec"},
			[]string{"usr", "usr/lib", "usr/libexec"},
			[]string{"usr/lib", "usr/libexec"},
		},
		{
			// 5. "usr/lib" is a prefix of "usr/lib/exec"
			[]string{"usr/lib", "usr/lib/exec"},
			[]string{"usr", "usr/lib", "usr/libexec"},
			[]string{"usr/lib"},
		},
		{
			// 6. .stignore and .stfolder are special and are passed on
			// verbatim even though they are unknown
			[]string{".stfolder", ".stignore"},
			[]string{},
			[]string{".stfolder", ".stignore"},
		},
		{
			// 7. but the presence of something else unknown forces an actual
			// scan
			[]string{".stfolder", ".stignore", "foo/bar"},
			[]string{},
			[]string{".stfolder", ".stignore", "foo"},
		},
		{
			// 8. explicit request to scan all
			nil,
			[]string{"foo"},
			nil,
		},
		{
			// 9. empty list of subs
			[]string{},
			[]string{"foo"},
			nil,
		},
	}

	if runtime.GOOS == "windows" {
		// Fixup path separators
		for i := range cases {
			for j, p := range cases[i].in {
				cases[i].in[j] = filepath.FromSlash(p)
			}
			for j, p := range cases[i].exists {
				cases[i].exists[j] = filepath.FromSlash(p)
			}
			for j, p := range cases[i].out {
				cases[i].out[j] = filepath.FromSlash(p)
			}
		}
	}

	for i, tc := range cases {
		exists := func(f string) bool {
			for _, e := range tc.exists {
				if f == e {
					return true
				}
			}
			return false
		}

		out := unifySubs(tc.in, exists)
		if diff, equal := messagediff.PrettyDiff(tc.out, out); !equal {
			t.Errorf("Case %d failed; got %v, expected %v, diff:\n%s", i, out, tc.out, diff)
		}
	}
}

func TestIssue3028(t *testing.T) {
	// Create two files that we'll delete, one with a name that is a prefix of the other.

	if err := ioutil.WriteFile("testdata/testrm", []byte("Hello"), 0644); err != nil {
		t.Fatal(err)
	}
	defer os.Remove("testdata/testrm")
	if err := ioutil.WriteFile("testdata/testrm2", []byte("Hello"), 0644); err != nil {
		t.Fatal(err)
	}
	defer os.Remove("testdata/testrm2")

	// Create a model and default folder

	db := db.OpenMemory()
	m := NewModel(defaultConfig, protocol.LocalDeviceID, "syncthing", "dev", db, nil)
	defCfg := defaultFolderConfig.Copy()
	defCfg.RescanIntervalS = 86400
	m.AddFolder(defCfg)
	m.StartFolder("default")
	m.ServeBackground()

	// Make sure the initial scan has finished (ScanFolders is blocking)
	m.ScanFolders()

	// Get a count of how many files are there now

	locorigfiles := m.LocalSize("default").Files
	globorigfiles := m.GlobalSize("default").Files

	// Delete and rescan specifically these two

	os.Remove("testdata/testrm")
	os.Remove("testdata/testrm2")
	m.ScanFolderSubdirs("default", []string{"testrm", "testrm2"})

	// Verify that the number of files decreased by two and the number of
	// deleted files increases by two

	loc := m.LocalSize("default")
	glob := m.GlobalSize("default")
	if loc.Files != locorigfiles-2 {
		t.Errorf("Incorrect local accounting; got %d current files, expected %d", loc.Files, locorigfiles-2)
	}
	if glob.Files != globorigfiles-2 {
		t.Errorf("Incorrect global accounting; got %d current files, expected %d", glob.Files, globorigfiles-2)
	}
	if loc.Deleted != 2 {
		t.Errorf("Incorrect local accounting; got %d deleted files, expected 2", loc.Deleted)
	}
	if glob.Deleted != 2 {
		t.Errorf("Incorrect global accounting; got %d deleted files, expected 2", glob.Deleted)
	}
}

func TestIssue3164(t *testing.T) {
	os.RemoveAll("testdata/issue3164")
	defer os.RemoveAll("testdata/issue3164")

	if err := os.MkdirAll("testdata/issue3164/oktodelete/foobar", 0777); err != nil {
		t.Fatal(err)
	}
	if err := ioutil.WriteFile("testdata/issue3164/oktodelete/foobar/file", []byte("Hello"), 0644); err != nil {
		t.Fatal(err)
	}
	if err := ioutil.WriteFile("testdata/issue3164/oktodelete/file", []byte("Hello"), 0644); err != nil {
		t.Fatal(err)
	}
	f := protocol.FileInfo{
		Name: "issue3164",
	}
	m := ignore.New(defaultFs)
	if err := m.Parse(bytes.NewBufferString("(?d)oktodelete"), ""); err != nil {
		t.Fatal(err)
	}

	fl := sendReceiveFolder{
		dbUpdates: make(chan dbUpdateJob, 1),
		fs:        fs.NewFilesystem(fs.FilesystemTypeBasic, "testdata"),
	}

	fl.deleteDir(f, m)

	if _, err := os.Stat("testdata/issue3164"); !os.IsNotExist(err) {
		t.Fatal(err)
	}
}

func TestScanNoDatabaseWrite(t *testing.T) {
	// When scanning, nothing should be committed to database unless
	// something actually changed.

	db := db.OpenMemory()
	m := NewModel(defaultConfig, protocol.LocalDeviceID, "syncthing", "dev", db, nil)
	m.AddFolder(defaultFolderConfig)
	m.StartFolder("default")
	m.ServeBackground()

	// Start with no ignores, and restore the previous state when the test completes

	curIgn, _, err := m.GetIgnores("default")
	if err != nil {
		t.Fatal(err)
	}
	defer m.SetIgnores("default", curIgn)
	m.SetIgnores("default", nil)
	fakeTime := time.Now().Add(5 * time.Second)
	os.Chtimes("testdata/.stignore", fakeTime, fakeTime)

	// Scan the folder twice. The second scan should be a no-op database wise

	m.ScanFolder("default")
	c0 := db.Committed()

	m.ScanFolder("default")
	c1 := db.Committed()

	if c1 != c0 {
		t.Errorf("scan should not commit data when nothing changed but %d != %d", c1, c0)
	}

	// Ignore a file we know exists. It'll be updated in the database.

	m.SetIgnores("default", []string{"foo"})
	fakeTime = time.Now().Add(10 * time.Second)
	os.Chtimes("testdata/.stignore", fakeTime, fakeTime)

	m.ScanFolder("default")
	c2 := db.Committed()

	if c2 <= c1 {
		t.Errorf("scan should commit data when something got ignored but %d <= %d", c2, c1)
	}

	// Scan again. Nothing should happen.

	m.ScanFolder("default")
	c3 := db.Committed()

	if c3 != c2 {
		t.Errorf("scan should not commit data when nothing changed (with ignores) but %d != %d", c3, c2)
	}
}

func TestIssue2782(t *testing.T) {
	// CheckFolderHealth should accept a symlinked folder, when using tilde-expanded path.

	if runtime.GOOS == "windows" {
		t.Skip("not reliable on Windows")
		return
	}
	home := os.Getenv("HOME")
	if home == "" {
		t.Skip("no home")
	}

	// Create the test env. Needs to be based on $HOME as tilde expansion is
	// part of the issue. Skip the test if any of this fails, as we are a
	// bit outside of our stated domain here...

	testName := ".syncthing-test." + srand.String(16)
	testDir := filepath.Join(home, testName)
	if err := os.RemoveAll(testDir); err != nil {
		t.Skip(err)
	}
	if err := os.MkdirAll(testDir+"/syncdir", 0755); err != nil {
		t.Skip(err)
	}
	if err := ioutil.WriteFile(testDir+"/syncdir/file", []byte("hello, world\n"), 0644); err != nil {
		t.Skip(err)
	}
	if err := os.Symlink("syncdir", testDir+"/synclink"); err != nil {
		t.Skip(err)
	}
	defer os.RemoveAll(testDir)

	db := db.OpenMemory()
	m := NewModel(defaultConfig, protocol.LocalDeviceID, "syncthing", "dev", db, nil)
	m.AddFolder(config.NewFolderConfiguration("default", fs.FilesystemTypeBasic, "~/"+testName+"/synclink/"))
	m.StartFolder("default")
	m.ServeBackground()
	defer m.Stop()

	if err := m.ScanFolder("default"); err != nil {
		t.Error("scan error:", err)
	}

	if err := m.CheckFolderHealth("default"); err != nil {
		t.Error("health check error:", err)
	}
}

func TestIndexesForUnknownDevicesDropped(t *testing.T) {
	dbi := db.OpenMemory()

	files := db.NewFileSet("default", defaultFs, dbi)
	files.Replace(device1, genFiles(1))
	files.Replace(device2, genFiles(1))

	if len(files.ListDevices()) != 2 {
		t.Error("expected two devices")
	}

	m := NewModel(defaultConfig, protocol.LocalDeviceID, "syncthing", "dev", dbi, nil)
	m.AddFolder(defaultFolderConfig)
	m.StartFolder("default")

	// Remote sequence is cached, hence need to recreated.
	files = db.NewFileSet("default", defaultFs, dbi)

	if len(files.ListDevices()) != 1 {
		t.Error("Expected one device")
	}
}

func TestSharedWithClearedOnDisconnect(t *testing.T) {
	dbi := db.OpenMemory()

	fcfg := config.NewFolderConfiguration("default", fs.FilesystemTypeBasic, "testdata")
	fcfg.Devices = []config.FolderDeviceConfiguration{
		{DeviceID: device1},
		{DeviceID: device2},
	}
	cfg := config.Configuration{
		Folders: []config.FolderConfiguration{fcfg},
		Devices: []config.DeviceConfiguration{
			config.NewDeviceConfiguration(device1, "device1"),
			config.NewDeviceConfiguration(device2, "device2"),
		},
		Options: config.OptionsConfiguration{
			// Don't remove temporaries directly on startup
			KeepTemporariesH: 1,
		},
	}

	wcfg := config.Wrap("/tmp/test", cfg)

	m := NewModel(wcfg, protocol.LocalDeviceID, "syncthing", "dev", dbi, nil)
	m.AddFolder(fcfg)
	m.StartFolder(fcfg.ID)
	m.ServeBackground()

	conn1 := &fakeConnection{id: device1}
	m.AddConnection(conn1, protocol.HelloResult{})
	conn2 := &fakeConnection{id: device2}
	m.AddConnection(conn2, protocol.HelloResult{})

	m.ClusterConfig(device1, protocol.ClusterConfig{
		Folders: []protocol.Folder{
			{
				ID: "default",
				Devices: []protocol.Device{
					{ID: device1},
					{ID: device2},
				},
			},
		},
	})
	m.ClusterConfig(device2, protocol.ClusterConfig{
		Folders: []protocol.Folder{
			{
				ID: "default",
				Devices: []protocol.Device{
					{ID: device1},
					{ID: device2},
				},
			},
		},
	})

	if !m.folderSharedWith("default", device1) {
		t.Error("not shared with device1")
	}
	if !m.folderSharedWith("default", device2) {
		t.Error("not shared with device2")
	}

	if conn2.Closed() {
		t.Error("conn already closed")
	}

	cfg = cfg.Copy()
	cfg.Devices = cfg.Devices[:1]

	if err := wcfg.Replace(cfg); err != nil {
		t.Error(err)
	}

	time.Sleep(100 * time.Millisecond) // Committer notification happens in a separate routine

	if !m.folderSharedWith("default", device1) {
		t.Error("not shared with device1")
	}
	if m.folderSharedWith("default", device2) { // checks m.deviceFolders
		t.Error("shared with device2")
	}

	if !conn2.Closed() {
		t.Error("connection not closed")
	}

	if _, ok := wcfg.Devices()[device2]; ok {
		t.Error("device still in config")
	}

	fdevs, ok := m.folderDevices["default"]
	if !ok {
		t.Error("folder missing?")
	}

	for id := range fdevs {
		if id == device2 {
			t.Error("still there")
		}
	}

	if _, ok := m.conn[device2]; !ok {
		t.Error("conn missing early")
	}

	if _, ok := m.helloMessages[device2]; !ok {
		t.Error("hello missing early")
	}

	if _, ok := m.deviceDownloads[device2]; !ok {
		t.Error("downloads missing early")
	}

	m.Closed(conn2, fmt.Errorf("foo"))

	if _, ok := m.conn[device2]; ok {
		t.Error("conn not missing")
	}

	if _, ok := m.helloMessages[device2]; ok {
		t.Error("hello not missing")
	}

	if _, ok := m.deviceDownloads[device2]; ok {
		t.Error("downloads not missing")
	}
}

func TestIssue3496(t *testing.T) {
	t.Skip("This test deletes files that the other test depend on. Needs fixing.")

	// It seems like lots of deleted files can cause negative completion
	// percentages. Lets make sure that doesn't happen. Also do some general
	// checks on the completion calculation stuff.

	dbi := db.OpenMemory()
	m := NewModel(defaultConfig, protocol.LocalDeviceID, "syncthing", "dev", dbi, nil)
	m.AddFolder(defaultFolderConfig)
	m.StartFolder("default")
	m.ServeBackground()
	defer m.Stop()

	m.ScanFolder("default")

	addFakeConn(m, device1)
	addFakeConn(m, device2)

	// Reach into the model and grab the current file list...

	m.fmut.RLock()
	fs := m.folderFiles["default"]
	m.fmut.RUnlock()
	var localFiles []protocol.FileInfo
	fs.WithHave(protocol.LocalDeviceID, func(i db.FileIntf) bool {
		localFiles = append(localFiles, i.(protocol.FileInfo))
		return true
	})

	// Mark all files as deleted and fake it as update from device1

	for i := range localFiles {
		localFiles[i].Deleted = true
		localFiles[i].Version = localFiles[i].Version.Update(device1.Short())
		localFiles[i].Blocks = nil
	}

	// Also add a small file that we're supposed to need, or the global size
	// stuff will bail out early due to the entire folder being zero size.

	localFiles = append(localFiles, protocol.FileInfo{
		Name:    "fake",
		Size:    1234,
		Type:    protocol.FileInfoTypeFile,
		Version: protocol.Vector{Counters: []protocol.Counter{{ID: device1.Short(), Value: 42}}},
	})

	m.IndexUpdate(device1, "default", localFiles)

	// Check that the completion percentage for us makes sense

	comp := m.Completion(protocol.LocalDeviceID, "default")
	if comp.NeedBytes > comp.GlobalBytes {
		t.Errorf("Need more bytes than exist, not possible: %d > %d", comp.NeedBytes, comp.GlobalBytes)
	}
	if comp.CompletionPct < 0 {
		t.Errorf("Less than zero percent complete, not possible: %.02f%%", comp.CompletionPct)
	}
	if comp.NeedBytes == 0 {
		t.Error("Need no bytes even though some files are deleted")
	}
	if comp.CompletionPct == 100 {
		t.Errorf("Fully complete, not possible: %.02f%%", comp.CompletionPct)
	}
	t.Log(comp)

	// Check that NeedSize does the correct thing
	need := m.NeedSize("default")
	if need.Files != 1 || need.Bytes != 1234 {
		// The one we added synthetically above
		t.Errorf("Incorrect need size; %d, %d != 1, 1234", need.Files, need.Bytes)
	}
	if need.Deleted != len(localFiles)-1 {
		// The rest
		t.Errorf("Incorrect need deletes; %d != %d", need.Deleted, len(localFiles)-1)
	}
}

func TestIssue3804(t *testing.T) {
	dbi := db.OpenMemory()
	m := NewModel(defaultConfig, protocol.LocalDeviceID, "syncthing", "dev", dbi, nil)
	m.AddFolder(defaultFolderConfig)
	m.StartFolder("default")
	m.ServeBackground()
	defer m.Stop()

	// Subdirs ending in slash should be accepted

	if err := m.ScanFolderSubdirs("default", []string{"baz/", "foo"}); err != nil {
		t.Error("Unexpected error:", err)
	}
}

func TestIssue3829(t *testing.T) {
	dbi := db.OpenMemory()
	m := NewModel(defaultConfig, protocol.LocalDeviceID, "syncthing", "dev", dbi, nil)
	m.AddFolder(defaultFolderConfig)
	m.StartFolder("default")
	m.ServeBackground()
	defer m.Stop()

	// Empty subdirs should be accepted

	if err := m.ScanFolderSubdirs("default", []string{""}); err != nil {
		t.Error("Unexpected error:", err)
	}
}

func TestNoRequestsFromPausedDevices(t *testing.T) {
	t.Skip("broken, fails randomly, #3843")

	dbi := db.OpenMemory()

	fcfg := config.NewFolderConfiguration("default", fs.FilesystemTypeBasic, "testdata")
	fcfg.Devices = []config.FolderDeviceConfiguration{
		{DeviceID: device1},
		{DeviceID: device2},
	}
	cfg := config.Configuration{
		Folders: []config.FolderConfiguration{fcfg},
		Devices: []config.DeviceConfiguration{
			config.NewDeviceConfiguration(device1, "device1"),
			config.NewDeviceConfiguration(device2, "device2"),
		},
		Options: config.OptionsConfiguration{
			// Don't remove temporaries directly on startup
			KeepTemporariesH: 1,
		},
	}

	wcfg := config.Wrap("/tmp/test", cfg)

	m := NewModel(wcfg, protocol.LocalDeviceID, "syncthing", "dev", dbi, nil)
	m.AddFolder(fcfg)
	m.StartFolder(fcfg.ID)
	m.ServeBackground()

	file := testDataExpected["foo"]
	files := m.folderFiles["default"]
	files.Update(device1, []protocol.FileInfo{file})
	files.Update(device2, []protocol.FileInfo{file})

	avail := m.Availability("default", file.Name, file.Version, file.Blocks[0])
	if len(avail) != 0 {
		t.Errorf("should not be available, no connections")
	}

	addFakeConn(m, device1)
	addFakeConn(m, device2)

	// !!! This is not what I'd expect to happen, as we don't even know if the peer has the original index !!!

	avail = m.Availability("default", file.Name, file.Version, file.Blocks[0])
	if len(avail) != 2 {
		t.Errorf("should have two available")
	}

	cc := protocol.ClusterConfig{
		Folders: []protocol.Folder{
			{
				ID: "default",
				Devices: []protocol.Device{
					{ID: device1},
					{ID: device2},
				},
			},
		},
	}

	m.ClusterConfig(device1, cc)
	m.ClusterConfig(device2, cc)

	avail = m.Availability("default", file.Name, file.Version, file.Blocks[0])
	if len(avail) != 2 {
		t.Errorf("should have two available")
	}

	m.Closed(&fakeConnection{id: device1}, errDeviceUnknown)
	m.Closed(&fakeConnection{id: device2}, errDeviceUnknown)

	avail = m.Availability("default", file.Name, file.Version, file.Blocks[0])
	if len(avail) != 0 {
		t.Errorf("should have no available")
	}

	// Test that remote paused folders are not used.

	addFakeConn(m, device1)
	addFakeConn(m, device2)

	m.ClusterConfig(device1, cc)
	ccp := cc
	ccp.Folders[0].Paused = true
	m.ClusterConfig(device1, ccp)

	avail = m.Availability("default", file.Name, file.Version, file.Blocks[0])
	if len(avail) != 1 {
		t.Errorf("should have one available")
	}
}

<<<<<<< HEAD
func TestRootedJoinedPath(t *testing.T) {
	type testcase struct {
		root   string
		rel    string
		joined string
		ok     bool
	}
	cases := []testcase{
		// Valid cases
		{"foo", "bar", "foo/bar", true},
		{"foo", "/bar", "foo/bar", true},
		{"foo/", "bar", "foo/bar", true},
		{"foo/", "/bar", "foo/bar", true},
		{"baz/foo", "bar", "baz/foo/bar", true},
		{"baz/foo", "/bar", "baz/foo/bar", true},
		{"baz/foo/", "bar", "baz/foo/bar", true},
		{"baz/foo/", "/bar", "baz/foo/bar", true},
		{"foo", "bar/baz", "foo/bar/baz", true},
		{"foo", "/bar/baz", "foo/bar/baz", true},
		{"foo/", "bar/baz", "foo/bar/baz", true},
		{"foo/", "/bar/baz", "foo/bar/baz", true},
		{"baz/foo", "bar/baz", "baz/foo/bar/baz", true},
		{"baz/foo", "/bar/baz", "baz/foo/bar/baz", true},
		{"baz/foo/", "bar/baz", "baz/foo/bar/baz", true},
		{"baz/foo/", "/bar/baz", "baz/foo/bar/baz", true},

		// Not escape attempts, but oddly formatted relative paths. Disallowed.
		{"foo", "./bar", "", false},
		{"baz/foo", "./bar", "", false},
		{"foo", "./bar/baz", "", false},
		{"baz/foo", "./bar/baz", "", false},
		{"baz/foo", "bar/../baz", "", false},
		{"baz/foo", "/bar/../baz", "", false},
		{"baz/foo", "./bar/../baz", "", false},
		{"baz/foo", "bar/../baz", "", false},
		{"baz/foo", "/bar/../baz", "", false},
		{"baz/foo", "./bar/../baz", "", false},

		// Results in an allowed path, but does it by probing. Disallowed.
		{"foo", "../foo", "", false},
		{"foo", "../foo/bar", "", false},
		{"baz/foo", "../foo/bar", "", false},
		{"baz/foo", "../../baz/foo/bar", "", false},
		{"baz/foo", "bar/../../foo/bar", "", false},
		{"baz/foo", "bar/../../../baz/foo/bar", "", false},

		// Escape attempts.
		{"foo", "", "", false},
		{"foo", "/", "", false},
		{"foo", "..", "", false},
		{"foo", "/..", "", false},
		{"foo", "../", "", false},
		{"foo", "../bar", "", false},
		{"foo", "../foobar", "", false},
		{"foo/", "../bar", "", false},
		{"foo/", "../foobar", "", false},
		{"baz/foo", "../bar", "", false},
		{"baz/foo", "../foobar", "", false},
		{"baz/foo/", "../bar", "", false},
		{"baz/foo/", "../foobar", "", false},
		{"baz/foo/", "bar/../../quux/baz", "", false},

		// Empty root is a misconfiguration.
		{"", "/foo", "", false},
		{"", "foo", "", false},
		{"", ".", "", false},
		{"", "..", "", false},
		{"", "/", "", false},
		{"", "", "", false},

		// Root=/ is valid, and things should be verified as usual.
		{"/", "foo", "/foo", true},
		{"/", "/foo", "/foo", true},
		{"/", "../foo", "", false},
		{"/", ".", "", false},
		{"/", "..", "", false},
		{"/", "/", "", false},
		{"/", "", "", false},
	}

	if runtime.GOOS == "windows" {
		extraCases := []testcase{
			{`c:\`, `foo`, `c:\foo`, true},
			{`\\?\c:\`, `foo`, `\\?\c:\foo`, true},
			{`c:\`, `\foo`, `c:\foo`, true},
			{`\\?\c:\`, `\foo`, `\\?\c:\foo`, true},

			{`c:\`, `\\foo`, ``, false},
			{`c:\`, ``, ``, false},
			{`c:\`, `.`, ``, false},
			{`c:\`, `\`, ``, false},
			{`\\?\c:\`, `\\foo`, ``, false},
			{`\\?\c:\`, ``, ``, false},
			{`\\?\c:\`, `.`, ``, false},
			{`\\?\c:\`, `\`, ``, false},

			// makes no sense, but will be treated simply as a bad filename
			{`c:\foo`, `d:\bar`, `c:\foo\d:\bar`, true},
		}

		for _, tc := range cases {
			// Add case where root is backslashed, rel is forward slashed
			extraCases = append(extraCases, testcase{
				root:   filepath.FromSlash(tc.root),
				rel:    tc.rel,
				joined: tc.joined,
				ok:     tc.ok,
			})
			// and the opposite
			extraCases = append(extraCases, testcase{
				root:   tc.root,
				rel:    filepath.FromSlash(tc.rel),
				joined: tc.joined,
				ok:     tc.ok,
			})
			// and both backslashed
			extraCases = append(extraCases, testcase{
				root:   filepath.FromSlash(tc.root),
				rel:    filepath.FromSlash(tc.rel),
				joined: tc.joined,
				ok:     tc.ok,
			})
		}

		cases = append(cases, extraCases...)
	}

	for _, tc := range cases {
		res, err := rootedJoinedPath(tc.root, tc.rel)
		if tc.ok {
			if err != nil {
				t.Errorf("Unexpected error for rootedJoinedPath(%q, %q): %v", tc.root, tc.rel, err)
				continue
			}
			exp := filepath.FromSlash(tc.joined)
			if res != exp {
				t.Errorf("Unexpected result for rootedJoinedPath(%q, %q): %q != expected %q", tc.root, tc.rel, res, exp)
			}
		} else if err == nil {
			t.Errorf("Unexpected pass for rootedJoinedPath(%q, %q) => %q", tc.root, tc.rel, res)
			continue
		}
	}
}

func TestFSWatcher(t *testing.T) {
	db := db.OpenMemory()
	m := NewModel(defaultConfig, protocol.LocalDeviceID, "syncthing", "dev", db, nil)
	m.ServeBackground()
	defer m.Stop()

	fcfg := defaultFolderConfig
	fcfg.FSWatcherDelayS = 10
	fcfg.FSWatcherEnabled = true

	m.AddFolder(fcfg)
	m.StartFolder("default")

	m.fmut.RLock()
	fsWatcher, okWatcher := m.folderFSWatchers["default"]
	folderRunner, okFolder := m.folderRunners["default"]
	m.fmut.RUnlock()
	if !okWatcher {
		t.Error("FSWatcher missing")
	} else if fsWatcher == nil {
		t.Error("m.folderFSWatcher[\"default\"] == nil")
	}
	if !okFolder {
		t.Error("folderRunner missing")
	} else if folderRunner == nil {
		t.Error("m.folderRunners[\"default\"] == nil")
	} else if folderRunner.(*sendReceiveFolder).fsWatcherChan == nil {
		t.Error("fsWatcherChan == nil in folder")
	}
}

=======
>>>>>>> 3d8b4a42
func addFakeConn(m *Model, dev protocol.DeviceID) *fakeConnection {
	fc := &fakeConnection{id: dev, model: m}
	m.AddConnection(fc, protocol.HelloResult{})

	m.ClusterConfig(dev, protocol.ClusterConfig{
		Folders: []protocol.Folder{
			{
				ID: "default",
				Devices: []protocol.Device{
					{ID: device1},
					{ID: device2},
				},
			},
		},
	})

	return fc
}

type fakeAddr struct{}

func (fakeAddr) Network() string {
	return "network"
}

func (fakeAddr) String() string {
	return "address"
}

// alwaysChanges is an ignore.ChangeDetector that always returns true on Changed()
type alwaysChanged struct {
	seen map[string]struct{}
}

func newAlwaysChanged() *alwaysChanged {
	return &alwaysChanged{
		seen: make(map[string]struct{}),
	}
}

func (c *alwaysChanged) Remember(name string, _ time.Time) {
	c.seen[name] = struct{}{}
}

func (c *alwaysChanged) Reset() {
	c.seen = make(map[string]struct{})
}

func (c *alwaysChanged) Seen(name string) bool {
	_, ok := c.seen[name]
	return ok
}

func (c *alwaysChanged) Changed() bool {
	return true
}<|MERGE_RESOLUTION|>--- conflicted
+++ resolved
@@ -2353,152 +2353,6 @@
 	}
 }
 
-<<<<<<< HEAD
-func TestRootedJoinedPath(t *testing.T) {
-	type testcase struct {
-		root   string
-		rel    string
-		joined string
-		ok     bool
-	}
-	cases := []testcase{
-		// Valid cases
-		{"foo", "bar", "foo/bar", true},
-		{"foo", "/bar", "foo/bar", true},
-		{"foo/", "bar", "foo/bar", true},
-		{"foo/", "/bar", "foo/bar", true},
-		{"baz/foo", "bar", "baz/foo/bar", true},
-		{"baz/foo", "/bar", "baz/foo/bar", true},
-		{"baz/foo/", "bar", "baz/foo/bar", true},
-		{"baz/foo/", "/bar", "baz/foo/bar", true},
-		{"foo", "bar/baz", "foo/bar/baz", true},
-		{"foo", "/bar/baz", "foo/bar/baz", true},
-		{"foo/", "bar/baz", "foo/bar/baz", true},
-		{"foo/", "/bar/baz", "foo/bar/baz", true},
-		{"baz/foo", "bar/baz", "baz/foo/bar/baz", true},
-		{"baz/foo", "/bar/baz", "baz/foo/bar/baz", true},
-		{"baz/foo/", "bar/baz", "baz/foo/bar/baz", true},
-		{"baz/foo/", "/bar/baz", "baz/foo/bar/baz", true},
-
-		// Not escape attempts, but oddly formatted relative paths. Disallowed.
-		{"foo", "./bar", "", false},
-		{"baz/foo", "./bar", "", false},
-		{"foo", "./bar/baz", "", false},
-		{"baz/foo", "./bar/baz", "", false},
-		{"baz/foo", "bar/../baz", "", false},
-		{"baz/foo", "/bar/../baz", "", false},
-		{"baz/foo", "./bar/../baz", "", false},
-		{"baz/foo", "bar/../baz", "", false},
-		{"baz/foo", "/bar/../baz", "", false},
-		{"baz/foo", "./bar/../baz", "", false},
-
-		// Results in an allowed path, but does it by probing. Disallowed.
-		{"foo", "../foo", "", false},
-		{"foo", "../foo/bar", "", false},
-		{"baz/foo", "../foo/bar", "", false},
-		{"baz/foo", "../../baz/foo/bar", "", false},
-		{"baz/foo", "bar/../../foo/bar", "", false},
-		{"baz/foo", "bar/../../../baz/foo/bar", "", false},
-
-		// Escape attempts.
-		{"foo", "", "", false},
-		{"foo", "/", "", false},
-		{"foo", "..", "", false},
-		{"foo", "/..", "", false},
-		{"foo", "../", "", false},
-		{"foo", "../bar", "", false},
-		{"foo", "../foobar", "", false},
-		{"foo/", "../bar", "", false},
-		{"foo/", "../foobar", "", false},
-		{"baz/foo", "../bar", "", false},
-		{"baz/foo", "../foobar", "", false},
-		{"baz/foo/", "../bar", "", false},
-		{"baz/foo/", "../foobar", "", false},
-		{"baz/foo/", "bar/../../quux/baz", "", false},
-
-		// Empty root is a misconfiguration.
-		{"", "/foo", "", false},
-		{"", "foo", "", false},
-		{"", ".", "", false},
-		{"", "..", "", false},
-		{"", "/", "", false},
-		{"", "", "", false},
-
-		// Root=/ is valid, and things should be verified as usual.
-		{"/", "foo", "/foo", true},
-		{"/", "/foo", "/foo", true},
-		{"/", "../foo", "", false},
-		{"/", ".", "", false},
-		{"/", "..", "", false},
-		{"/", "/", "", false},
-		{"/", "", "", false},
-	}
-
-	if runtime.GOOS == "windows" {
-		extraCases := []testcase{
-			{`c:\`, `foo`, `c:\foo`, true},
-			{`\\?\c:\`, `foo`, `\\?\c:\foo`, true},
-			{`c:\`, `\foo`, `c:\foo`, true},
-			{`\\?\c:\`, `\foo`, `\\?\c:\foo`, true},
-
-			{`c:\`, `\\foo`, ``, false},
-			{`c:\`, ``, ``, false},
-			{`c:\`, `.`, ``, false},
-			{`c:\`, `\`, ``, false},
-			{`\\?\c:\`, `\\foo`, ``, false},
-			{`\\?\c:\`, ``, ``, false},
-			{`\\?\c:\`, `.`, ``, false},
-			{`\\?\c:\`, `\`, ``, false},
-
-			// makes no sense, but will be treated simply as a bad filename
-			{`c:\foo`, `d:\bar`, `c:\foo\d:\bar`, true},
-		}
-
-		for _, tc := range cases {
-			// Add case where root is backslashed, rel is forward slashed
-			extraCases = append(extraCases, testcase{
-				root:   filepath.FromSlash(tc.root),
-				rel:    tc.rel,
-				joined: tc.joined,
-				ok:     tc.ok,
-			})
-			// and the opposite
-			extraCases = append(extraCases, testcase{
-				root:   tc.root,
-				rel:    filepath.FromSlash(tc.rel),
-				joined: tc.joined,
-				ok:     tc.ok,
-			})
-			// and both backslashed
-			extraCases = append(extraCases, testcase{
-				root:   filepath.FromSlash(tc.root),
-				rel:    filepath.FromSlash(tc.rel),
-				joined: tc.joined,
-				ok:     tc.ok,
-			})
-		}
-
-		cases = append(cases, extraCases...)
-	}
-
-	for _, tc := range cases {
-		res, err := rootedJoinedPath(tc.root, tc.rel)
-		if tc.ok {
-			if err != nil {
-				t.Errorf("Unexpected error for rootedJoinedPath(%q, %q): %v", tc.root, tc.rel, err)
-				continue
-			}
-			exp := filepath.FromSlash(tc.joined)
-			if res != exp {
-				t.Errorf("Unexpected result for rootedJoinedPath(%q, %q): %q != expected %q", tc.root, tc.rel, res, exp)
-			}
-		} else if err == nil {
-			t.Errorf("Unexpected pass for rootedJoinedPath(%q, %q) => %q", tc.root, tc.rel, res)
-			continue
-		}
-	}
-}
-
 func TestFSWatcher(t *testing.T) {
 	db := db.OpenMemory()
 	m := NewModel(defaultConfig, protocol.LocalDeviceID, "syncthing", "dev", db, nil)
@@ -2530,8 +2384,6 @@
 	}
 }
 
-=======
->>>>>>> 3d8b4a42
 func addFakeConn(m *Model, dev protocol.DeviceID) *fakeConnection {
 	fc := &fakeConnection{id: dev, model: m}
 	m.AddConnection(fc, protocol.HelloResult{})
