--- conflicted
+++ resolved
@@ -101,11 +101,7 @@
 	pmut                sync.RWMutex                   // protects the above
 }
 
-<<<<<<< HEAD
-type folderFactory func(*Model, config.FolderConfiguration, versioner.Versioner, *fs.MtimeFS, fswatcher.Service) service
-=======
-type folderFactory func(*Model, config.FolderConfiguration, versioner.Versioner, fs.Filesystem) service
->>>>>>> 3d8b4a42
+type folderFactory func(*Model, config.FolderConfiguration, versioner.Versioner, fs.Filesystem, fswatcher.Service) service
 
 var (
 	folderFactories = make(map[config.FolderType]folderFactory, 0)
